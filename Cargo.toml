--- conflicted
+++ resolved
@@ -25,49 +25,6 @@
 # See more keys and their definitions at https://doc.rust-lang.org/cargo/reference/manifest.html
 
 [dependencies]
-<<<<<<< HEAD
-bitvec = "*"
-num-integer = "*"
-num-traits = "*"
-num-bigint = { version = "*", features = ["rand"] }
-num = "*"
-clap = { version = "*", features = ["derive", "cargo", "string"] }
-anyhow = "*"
-clap-verbosity-flag = "*"
-log = { version = "*", features = ["release_max_level_off"] }
-env_logger = "*"
-layout-rs = "*"
-fraction = { version = "*", features = ["with-approx"] }
-serde_json = "*"
-priority-queue = "*"
-process_mining = { version = "*", features = ["graphviz-export"] }
-rand = "0.8.0"
-chrono = "*"
-flate2 = "*"
-rayon = "*"
-parking_lot = "*"
-strsim = "*"
-Inflector = "*"
-strum = "*"
-strum_macros = "*"
-indicatif = "*"
-indexmap = "*"
-rustc-hash="*"
-pathfinding="*"
-fnv = "*"
-jni = "*"
-itertools = "*"
-serde = "*"
-derive_activity_key = {path = "lib/derive_activity_key"}
-logging_timer = "*"
-svg2pdf = "*"
-uuid = "*"
-cfg-if = "*"
-pyo3 = { version = "0.18", features = ["extension-module"] }
-polars = { version = "0.32", features = ["ipc", "timezones"] }
-
-ntest = "*"
-=======
 ebi_arithmetic = "0.1.11"
 ebi_optimisation = "0.0.1"
 ebi_derive = "0.1.0"
@@ -114,7 +71,8 @@
 ndarray = "0.16.1"
 minilp = "*"
 sprs = "0.11.3"
->>>>>>> 4547820e
+pyo3 = { version = "0.18", features = ["extension-module"] }
+polars = { version = "0.32", features = ["ipc", "timezones"] }
 
 [dependencies.num-rational]
 version = "0.4.1"
