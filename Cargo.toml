[package]
name = "ebi"
version = "0.0.0"
edition = "2024"

[lib]
name = "ebi"
crate-type = ["cdylib", "lib"]

[features]
default = []
exactarithmetic = []
approximatearithmetic = []

# See more keys and their definitions at https://doc.rust-lang.org/cargo/reference/manifest.html

[dependencies]
bitvec = "*"
num-integer = "*"
num-traits = "*"
num-bigint = { version = "*", features = ["rand"] }
num = "*"
clap = { version = "*", features = ["derive", "cargo", "string"] }
anyhow = "*"
clap-verbosity-flag = "*"
log = { version = "*", features = ["release_max_level_off"] }
env_logger = "*"
layout-rs = "*"
fraction = { version = "*", features = ["with-approx"] }
serde_json = "*"
priority-queue = "*"
process_mining = { version = "*", features = ["graphviz-export"] }
rand = "0.8.0"
chrono = "*"
flate2 = "*"
rayon = "*"
parking_lot = "*"
strsim = "*"
Inflector = "*"
strum = "*"
strum_macros = "*"
indicatif = "*"
indexmap = "*"
rustc-hash="*"
pathfinding="*"
fnv = "*"
jni = "*"
itertools = "*"
serde = "*"
derive_activity_key = {path = "lib/derive_activity_key"}
logging_timer = "*"
svg2pdf = "*"
uuid = "*"
cfg-if = "*"
<<<<<<< HEAD
pyo3 = { version = "0.18", features = ["extension-module"] }
polars = { version = "0.32", features = ["ipc", "timezones"] }

=======
ntest = "*"
>>>>>>> d1134dff

[dependencies.num-rational]
version = "0.4.1"

[profile.release]
debug = false
strip = true
panic = 'abort'
opt-level = 2
lto = true
<<<<<<< HEAD
codegen-units = 8

[features]
default = []
withoutexactarithmetic = []
=======
codegen-units = 1
>>>>>>> d1134dff
<|MERGE_RESOLUTION|>--- conflicted
+++ resolved
@@ -52,13 +52,10 @@
 svg2pdf = "*"
 uuid = "*"
 cfg-if = "*"
-<<<<<<< HEAD
 pyo3 = { version = "0.18", features = ["extension-module"] }
 polars = { version = "0.32", features = ["ipc", "timezones"] }
 
-=======
 ntest = "*"
->>>>>>> d1134dff
 
 [dependencies.num-rational]
 version = "0.4.1"
@@ -69,12 +66,4 @@
 panic = 'abort'
 opt-level = 2
 lto = true
-<<<<<<< HEAD
-codegen-units = 8
-
-[features]
-default = []
-withoutexactarithmetic = []
-=======
-codegen-units = 1
->>>>>>> d1134dff
+codegen-units = 8