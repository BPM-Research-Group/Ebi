[package]
name = "ebi"
version = "0.1.0"
edition = "2021"

[lib]
name = "ebi"
crate-type = ["cdylib", "lib"]

# See more keys and their definitions at https://doc.rust-lang.org/cargo/reference/manifest.html

[dependencies]
bitvec = "*"
num-integer = "*"
num-traits = "*"
num-bigint = { version = "*", features = ["rand"] }
num = "*"
clap = { version = "*", features = ["derive", "cargo", "string"] }
anyhow = "*"
clap-verbosity-flag = "*"
log = { version = "*", features = ["release_max_level_off"] }
env_logger = "*"
layout-rs = "*"
fraction = { version = "*", features = ["with-approx"] }
serde_json = "*"
priority-queue = "*"
process_mining = { version = "*", features = ["graphviz-export"] }
rand = "0.8.0"
chrono = "*"
flate2 = "*"
rayon = "*"
parking_lot = "*"
strsim = "*"
Inflector = "*"
strum = "*"
strum_macros = "*"
indicatif = "*"
indexmap = "*"
rustc-hash="*"
pathfinding="*"
fnv = "*"
jni = "*"
itertools = "*"
serde = "*"
derive_activity_key = {path = "lib/derive_activity_key"}
logging_timer = "*"
svg2pdf = "*"
<<<<<<< HEAD
pyo3 = { version = "0.18", features = ["extension-module"] }
polars = { version = "0.32", features = ["ipc", "timezones"] }

=======
uuid = "*"
cfg-if = "*"
>>>>>>> 8510ba75

[dependencies.num-rational]
version = "0.4.1"

[profile.release]
debug = false
strip = true
panic = 'abort'
opt-level = 2
lto = true
<<<<<<< HEAD
codegen-units = 8
=======
codegen-units = 1

[features]
default = []
withoutexactarithmetic = []
>>>>>>> 8510ba75
<|MERGE_RESOLUTION|>--- conflicted
+++ resolved
@@ -45,14 +45,11 @@
 derive_activity_key = {path = "lib/derive_activity_key"}
 logging_timer = "*"
 svg2pdf = "*"
-<<<<<<< HEAD
+uuid = "*"
+cfg-if = "*"
 pyo3 = { version = "0.18", features = ["extension-module"] }
 polars = { version = "0.32", features = ["ipc", "timezones"] }
 
-=======
-uuid = "*"
-cfg-if = "*"
->>>>>>> 8510ba75
 
 [dependencies.num-rational]
 version = "0.4.1"
@@ -63,12 +60,8 @@
 panic = 'abort'
 opt-level = 2
 lto = true
-<<<<<<< HEAD
 codegen-units = 8
-=======
-codegen-units = 1
 
 [features]
 default = []
-withoutexactarithmetic = []
->>>>>>> 8510ba75
+withoutexactarithmetic = []