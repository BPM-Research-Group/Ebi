name: Run Rust tests and push to gitlab

on:
  push:
    branches: [ "main" ]

env:
  CARGO_TERM_COLOR: always

jobs:
  build:

    runs-on: ubuntu-latest

    steps:
    - uses: actions/checkout@v4
    - name: Run tests
      run: cargo test --verbose
    - name: commit to Gitlab
      env:
        GITLAB_TOKEN: ${{ secrets.GITLAB_TOKEN }}
      run: |
        git clone https://ci_token:$GITLAB_TOKEN@git.rwth-aachen.de/rwth-bpm/rustlibrary
        cd rustlibrary
        git config user.name "Github auto committer"
        git config user.email "cipipeline@example.com"
        rm -rf src/*
        rm README.md
        rm Cargo.toml
        rm -rf manual/*
        rm .gitlab-ci.yml
        cp -R -a ../src/. src/
        cp ../README.md README.md
        cp ../Cargo.toml Cargo.toml
        cp -R -a ../manual/. manual/
<<<<<<< HEAD
        cp ../.gitlab-ci.yml gitlab-ci.yml
=======
        cp ../.gitlab-ci.yml .gitlab-ci.yml
>>>>>>> b7cfa360
        git add --all
        git commit -a -m "github CI"
        git push -f https://ci_token:$GITLAB_TOKEN@git.rwth-aachen.de/rwth-bpm/rustlibrary HEAD:main<|MERGE_RESOLUTION|>--- conflicted
+++ resolved
@@ -33,11 +33,7 @@
         cp ../README.md README.md
         cp ../Cargo.toml Cargo.toml
         cp -R -a ../manual/. manual/
-<<<<<<< HEAD
-        cp ../.gitlab-ci.yml gitlab-ci.yml
-=======
         cp ../.gitlab-ci.yml .gitlab-ci.yml
->>>>>>> b7cfa360
         git add --all
         git commit -a -m "github CI"
         git push -f https://ci_token:$GITLAB_TOKEN@git.rwth-aachen.de/rwth-bpm/rustlibrary HEAD:main