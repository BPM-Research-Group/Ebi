--- conflicted
+++ resolved
@@ -183,24 +183,14 @@
 }
 
 impl DistanceMatrix {
-<<<<<<< HEAD
-    pub fn new<L, K>(lang_a: &L, lang_b: &mut K) -> Self
-=======
+
     pub fn new<L, K>(lang_a: &mut L, lang_b: &mut K) -> Self
->>>>>>> e3e21cc2
     where
         L: EbiTraitFiniteStochasticLanguage + ?Sized,
         K: EbiTraitFiniteStochasticLanguage + ?Sized,
     {
         log::info!("Translate second language to first");
-<<<<<<< HEAD
-        let mut target_activity_key = lang_a.get_activity_key().clone();
-        lang_b.translate(&mut target_activity_key);
-        let lang_b_translated = lang_b;
-        //let lang_b_translated = lang_b.translate_using_activity_key(&mut target_activity_key);
-=======
         lang_b.translate_using_activity_key(lang_a.get_activity_key_mut());
->>>>>>> e3e21cc2
 
         log::info!("Compute distances");
         let len_a = lang_a.len();
