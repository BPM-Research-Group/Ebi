--- conflicted
+++ resolved
@@ -74,12 +74,9 @@
     pub mod directly_follows_graph;
     pub mod directly_follows_graph_semantics;
     pub mod portable_document_format;
-<<<<<<< HEAD
     pub mod business_process_model_and_notation;
     pub mod stochastic_business_process_model_and_notation;
-=======
     pub mod process_tree_markup_language;
->>>>>>> 10e0631f
 }
 pub mod ebi_traits {
     pub mod ebi_trait_event_log;
