--- conflicted
+++ resolved
@@ -35,21 +35,7 @@
 pub const EBI_TEST_LOG_ATTRIBUTE: EbiCommand = EbiCommand::Command {
     name_short: "lcat",
     name_long: Some("log-categorical-attribute"),
-<<<<<<< HEAD
-    library_name: "ebi_commands::ebi_command_test::TEST_LOG_ATTRIBUTE",
-    explanation_short: "Test the hypothesis that the sub-logs defined by the categorical attribute are derived from identical processes.", 
-    explanation_long: Some(concat!("Test the hypothesis that the sub-logs defined by the categorical attribute are derived from identical processes.; ", number_of_samples!(), " samples are taken.")), 
-    latex_link: Some("\\cite{DBLP:journals/tkde/LeemansMPH23}"), 
-    cli_command: Some(|command| cli_p_value(ebi_command_association::cli_number_of_samples(command))), 
-    exact_arithmetic: true, 
-    input_types: &[ 
-        &[&EbiInputType::Trait(EbiTrait::EventLog)], 
-        &[&EbiInputType::String] 
-    ], 
-    input_names: &[ "FILE", "ATTRIBUTE" ], 
-    input_helps: &[ "The event log for which the test is to be performed.", concat!(concat!("The trace attribute for which the test is to be performed. The trace attributes of a log can be found using `Ebi ", ebi_info!()), "`.")], 
-    execute: |mut inputs, cli_matches| {
-=======
+    library_name: "ebi_commands::ebi_command_test::EBI_TEST_LOG_ATTRIBUTE",
     explanation_short: "Test the hypothesis that the sub-logs defined by the categorical attribute are derived from identical processes.",
     explanation_long: None,
     latex_link: Some("\\cite{DBLP:journals/tkde/LeemansMPH23}"),
@@ -83,7 +69,6 @@
         "The threshold p-value.",
     ],
     execute: |mut inputs, _| {
->>>>>>> 4547820e
         let event_log = inputs.remove(0).to_type::<dyn EbiTraitEventLog>()?;
         let attribute = inputs.remove(0).to_type::<String>()?;
         let number_of_samples = inputs.remove(0).to_type::<usize>()?;
@@ -122,6 +107,7 @@
 pub const EBI_BOOTSTRAP_TEST: EbiCommand = EbiCommand::Command {
     name_short: "btst",
     name_long: Some("bootstrap-test"),
+    library_name: "ebi_commands::ebi_command_test::EBI_BOOTSTRAP_TEST",
     explanation_short: "Test the hypothesis that the logs are derived from identical processes.",
     explanation_long: None,
     latex_link: Some("\\cite{DBLP:journals/tkde/LeemansMPH23}"),
@@ -189,6 +175,7 @@
 pub const EBI_PERMUTATION_TEST: EbiCommand = EbiCommand::Command {
     name_short: "perm",
     name_long: Some("permutation-test"),
+    library_name: "ebi_commands::ebi_command_test::EBI_PERMUTATION_TEST",
     explanation_short: "Test the hypothesis that the logs are derived from identical processes.",
     explanation_long: None,
     latex_link: None,
