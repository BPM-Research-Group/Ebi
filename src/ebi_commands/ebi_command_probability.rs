--- conflicted
+++ resolved
@@ -19,12 +19,8 @@
 pub const EBI_PROBABILITY_MODEL: EbiCommand = EbiCommand::Command { 
     name_short: "mod", 
     name_long: Some("model"), 
-<<<<<<< HEAD
     library_name: "ebi_commands::ebi_command_probability::EBI_PROBABILITY_MODEL",
-    explanation_short: "Compute the probability that a queriable stochastic language (stochastic model) produces any trace of the model.", 
-=======
     explanation_short: "Compute the probability that a queriable stochastic language (stochastic model) produces any trace of a log.", 
->>>>>>> 8510ba75
     explanation_long: None, 
     latex_link: Some("~\\cite{DBLP:journals/is/LeemansMM24}"), 
     cli_command: None, 
