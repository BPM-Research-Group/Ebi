use crate::{
    ebi_framework::{
        ebi_command::EbiCommand,
        ebi_input::{EbiInput, EbiInputType},
        ebi_object::{EbiObject, EbiObjectType},
        ebi_output::{EbiOutput, EbiOutputType},
        ebi_trait::EbiTrait,
    },
    ebi_traits::{
        ebi_trait_event_log::EbiTraitEventLog, ebi_trait_finite_language::EbiTraitFiniteLanguage,
        ebi_trait_finite_stochastic_language::EbiTraitFiniteStochasticLanguage,
        ebi_trait_semantics::EbiTraitSemantics,
    },
    techniques::{
        align::Align, any_traces::AnyTraces, bounded::Bounded, executions::FindExecutions,
        infinitely_many_traces::InfinitelyManyTraces, medoid_non_stochastic::MedoidNonStochastic,
    },
};
use anyhow::anyhow;

pub const EBI_ANALYSE_NON_STOCHASTIC: EbiCommand = EbiCommand::Group {
    name_short: "anans",
    name_long: Some("analyse-non-stochastic"),
    explanation_short: "Analyse a language without considering its stochastic perspective.",
    explanation_long: None,
    children: &[
        &EBI_ANALYSE_NON_STOCHASTIC_ALIGNMENT,
        &EBI_ANALYSE_NON_STOCHASTIC_BOUNDED,
        &EBI_ANALYSE_NON_STOCHASTIC_CLUSTER,
        &EBI_ANALYSE_NON_STOCHASTIC_EXECUTIONS,
        &EBI_ANALYSE_NON_STOCHASTIC_ANY_TRACES,
        &EBI_ANALYSE_NON_STOCHASTIC_INFINITELY_MANY_TRACES,
        &EBI_ANALYSE_NON_STOCHASTIC_MEDOID,
    ],
};

<<<<<<< HEAD
pub const EBI_ANALYSE_NON_STOCHASTIC_MEDOID: EbiCommand = EbiCommand::Command { 
    name_short: "med", 
    name_long: Some("medoid"),
    library_name: "ebi_commands::ebi_command_analyse_non_stochastic::EBI_ANALYSE_NON_STOCHASTIC_MEDOID",
    explanation_short: "Find the traces with the least distance to the other traces, without considering the stochastic perspective.", 
    explanation_long: Some("Find the traces with the lowest average normalised Levenshtein distance to the other traces; ties are resolved arbritrarily. The computation is random and does not take into account how often each trace occurs."), 
    latex_link: None, 
    cli_command: None, 
    exact_arithmetic: true, 
    input_types: &[ 
        &[ &EbiInputType::Trait(EbiTrait::FiniteLanguage)], 
        &[ &EbiInputType::Usize] 
=======
pub const EBI_ANALYSE_NON_STOCHASTIC_ALIGNMENT: EbiCommand = EbiCommand::Command {
    name_short: "ali",
    name_long: Some("alignment"),
    explanation_short: "Compute alignments.",
    explanation_long: Some(
        "Compute alignments.\nNB 1: the model must be able to terminate and its states must be bounded.\nNB 2: the search performed is not optimised. For Petri nets, the ProM implementation may be more efficient.",
    ),
    latex_link: Some(
        "Alignments according to the method described by Adriansyah~\\cite{DBLP:conf/edoc/AdriansyahDA11}. By default, all traces are computed concurrently on all CPU cores. If this requires too much RAM, please see speed trick~\\ref{speedtrick:multithreaded} in Section~\\ref{sec:speedtricks} for how to reduce the number of CPU cores utilised.",
    ),
    cli_command: None,
    exact_arithmetic: true,
    input_types: &[
        &[&EbiInputType::Trait(EbiTrait::FiniteStochasticLanguage)],
        &[&EbiInputType::Trait(EbiTrait::Semantics)],
>>>>>>> d1134dff
    ],
    input_names: &["FILE_1", "FILE_2"],
    input_helps: &["The finite language.", "The model."],
    execute: |mut objects, _| {
        let log = objects
            .remove(0)
            .to_type::<dyn EbiTraitFiniteStochasticLanguage>()?;
        let mut model = objects.remove(0).to_type::<EbiTraitSemantics>()?;

        let result = model.align_stochastic_language(log)?;

        return Ok(EbiOutput::Object(
            EbiObject::StochasticLanguageOfAlignments(result),
        ));
    },
    output_type: &EbiOutputType::ObjectType(EbiObjectType::StochasticLanguageOfAlignments),
};

pub const EBI_ANALYSE_NON_STOCHASTIC_BOUNDED: EbiCommand = EbiCommand::Command {
    name_short: "bnd",
    name_long: Some("bounded"),
    explanation_short: "Compute whether the model has a bounded state space.",
    explanation_long: Some(
        "Compute whether the model has a bounded state space. 
        For Petri nets, a coverability graph is computed~\\cite{esparza2019petri}. 
        For other types of models, `true' is returned.",
    ),
    latex_link: None,
    cli_command: None,
    exact_arithmetic: true,
    input_types: &[&[
        &EbiInputType::Object(EbiObjectType::DirectlyFollowsGraph),
        &EbiInputType::Object(EbiObjectType::StochasticProcessTree),
        &EbiInputType::Object(EbiObjectType::ProcessTree),
        &EbiInputType::Object(EbiObjectType::StochasticDirectlyFollowsModel),
        &EbiInputType::Object(EbiObjectType::DirectlyFollowsModel),
        &EbiInputType::Object(EbiObjectType::EventLog),
        &EbiInputType::Object(EbiObjectType::FiniteStochasticLanguage),
        &EbiInputType::Object(EbiObjectType::FiniteLanguage),
        &EbiInputType::Object(EbiObjectType::StochasticDeterministicFiniteAutomaton),
        &EbiInputType::Object(EbiObjectType::DeterministicFiniteAutomaton),
        &EbiInputType::Object(EbiObjectType::StochasticLabelledPetriNet),
        &EbiInputType::Object(EbiObjectType::LabelledPetriNet),
    ]],
    input_names: &["MODEL"],
    input_helps: &["The model."],
    execute: |mut objects, _| {
        let model = objects.remove(0);
        let result = match model {
            EbiInput::Object(EbiObject::ProcessTree(tree), _) => tree.bounded()?,
            EbiInput::Object(EbiObject::StochasticProcessTree(tree), _) => tree.bounded()?,
            EbiInput::Object(EbiObject::LabelledPetriNet(lpn), _) => lpn.bounded()?,
            EbiInput::Object(EbiObject::StochasticLabelledPetriNet(slpn), _) => slpn.bounded()?,
            EbiInput::Object(EbiObject::DeterministicFiniteAutomaton(dfa), _) => dfa.bounded()?,
            EbiInput::Object(EbiObject::StochasticDeterministicFiniteAutomaton(sdfa), _) => {
                sdfa.bounded()?
            }
            EbiInput::Object(EbiObject::EventLog(object), _) => object.bounded()?,
            EbiInput::Object(EbiObject::FiniteLanguage(object), _) => object.bounded()?,
            EbiInput::Object(EbiObject::FiniteStochasticLanguage(object), _) => object.bounded()?,
            EbiInput::Object(EbiObject::DirectlyFollowsModel(object), _) => object.bounded()?,
            EbiInput::Object(EbiObject::StochasticDirectlyFollowsModel(object), _) => {
                object.bounded()?
            }
            EbiInput::Object(EbiObject::DirectlyFollowsGraph(object), _) => object.bounded()?,
            EbiInput::Trait(_, _) => {
                return Err(anyhow!("Cannot compute whether object is bounded."));
            }
            EbiInput::String(_) => {
                return Err(anyhow!("Cannot compute whether object is bounded."));
            }
            EbiInput::Usize(_) => {
                return Err(anyhow!("Cannot compute whether object is bounded."));
            }
            EbiInput::FileHandler(_) => {
                return Err(anyhow!("Cannot compute whether object is bounded."));
            }
            EbiInput::Fraction(_) => {
                return Err(anyhow!("Cannot compute whether object is bounded."));
            }
            EbiInput::Object(EbiObject::Executions(_), _) => {
                return Err(anyhow!("Cannot compute whether object is bounded."));
            }
            EbiInput::Object(EbiObject::LanguageOfAlignments(_), _) => {
                return Err(anyhow!("Cannot compute whether object is bounded."));
            }
            EbiInput::Object(EbiObject::StochasticLanguageOfAlignments(_), _) => {
                return Err(anyhow!("Cannot compute whether object is bounded."));
            }
        };
        if result {
            log::debug!("The model has a bounded state space.");
        } else {
            log::debug!("The model has an unbounded state space.")
        }
        return Ok(EbiOutput::Bool(result));
    },
    output_type: &EbiOutputType::Bool,
};

pub const EBI_ANALYSE_NON_STOCHASTIC_CLUSTER: EbiCommand = EbiCommand::Command {
    name_short: "clus",
    name_long: Some("cluster"),
<<<<<<< HEAD
    library_name: "ebi_commands::ebi_command_analyse_non_stochastic::EBI_ANALYSE_NON_STOCHASTIC_CLUSTER",
    explanation_short: "Apply k-medoid clustering on a finite set of traces, without considering the stochastic perspective.", 
    explanation_long: Some("Apply k-medoid clustering: group the traces into a given number of clusters, such that the average distance of each trace to its closest medoid is minimal. The computation is random and does not take into account how often each trace occurs."), 
    latex_link: Some("~\\cite{DBLP:journals/is/SchubertR21}"), 
    cli_command: None, 
    exact_arithmetic: true, 
    input_types: &[ 
        &[ &EbiInputType::Trait(EbiTrait::FiniteLanguage)], 
        &[ &EbiInputType::Usize ] 
=======
    explanation_short: "Apply k-medoid clustering on a finite set of traces, without considering the stochastic perspective.",
    explanation_long: Some(
        "Apply k-medoid clustering: group the traces into a given number of clusters, such that the average distance of each trace to its closest medoid is minimal. The computation is random and does not take into account how often each trace occurs.",
    ),
    latex_link: Some("~\\cite{DBLP:journals/is/SchubertR21}"),
    cli_command: None,
    exact_arithmetic: true,
    input_types: &[
        &[&EbiInputType::Trait(EbiTrait::FiniteLanguage)],
        &[&EbiInputType::Usize],
>>>>>>> d1134dff
    ],
    input_names: &["LANGUAGE", "NUMBER_OF_CLUSTERS"],
    input_helps: &["The finite stochastic language.", "The number of clusters."],
    execute: |mut objects, _| {
        let language = objects.remove(0).to_type::<dyn EbiTraitFiniteLanguage>()?;
        let number_of_clusters = objects.remove(0).to_type::<usize>()?;
        let result = language.k_medoids_clustering(*number_of_clusters)?;
        return Ok(EbiOutput::Object(EbiObject::FiniteLanguage(result)));
<<<<<<< HEAD
    }, 
    output_type: &EbiOutputType::ObjectType(EbiObjectType::FiniteLanguage)
};

pub const EBI_ANALYSE_NON_STOCHASTIC_ALIGNMENT: EbiCommand = EbiCommand::Command {
    name_short: "ali", 
    name_long: Some("alignment"),
    library_name: "ebi_commands::ebi_command_analyse_non_stochastic::EBI_ANALYSE_NON_STOCHASTIC_ALIGNMENT",
    explanation_short: "Compute alignments.", 
    explanation_long: Some("Compute alignments.\nNB 1: the model must be able to terminate and its states must be bounded.\nNB 2: the search performed is not optimised. For Petri nets, the ProM implementation may be more efficient."), 
    latex_link: Some("Alignments according to the method described by Adriansyah~\\cite{DBLP:conf/edoc/AdriansyahDA11}. By default, all traces are computed concurrently on all CPU cores. If this requires too much RAM, please see speed trick~\\ref{speedtrick:multithreaded} in Section~\\ref{sec:speedtricks} for how to reduce the number of CPU cores utilised."), 
    cli_command: None, 
    exact_arithmetic: true, 
    input_types: &[ 
        &[ &EbiInputType::Trait(EbiTrait::FiniteStochasticLanguage)],
        &[ &EbiInputType::Trait(EbiTrait::Semantics)]
    ],
    input_names: &[ "FILE_1", "FILE_2"],
    input_helps: &[ "The finite language.", "The model."],
    execute: |mut objects, _| {
        let log = objects.remove(0).to_type::<dyn EbiTraitFiniteStochasticLanguage>()?;
        let mut model = objects.remove(0).to_type::<EbiTraitSemantics>()?;
        
        let result = model.align_stochastic_language(log)?;
        
        return Ok(EbiOutput::Object(EbiObject::StochasticLanguageOfAlignments(result)));
    }, 
    output_type: &EbiOutputType::ObjectType(EbiObjectType::StochasticLanguageOfAlignments)
=======
    },
    output_type: &EbiOutputType::ObjectType(EbiObjectType::FiniteLanguage),
>>>>>>> d1134dff
};

pub const EBI_ANALYSE_NON_STOCHASTIC_EXECUTIONS: EbiCommand = EbiCommand::Command {
    name_short: "exe",
    name_long: Some("executions"),
<<<<<<< HEAD
    library_name: "ebi_commands::ebi_command_analyse_non_stochastic::EBI_ANALYSE_NON_STOCHASTIC_EXECUTIONS",
    explanation_short: "Compute the executions of each transition of the model in the log.", 
    explanation_long: Some("Compute executions.\nNB 1: the model must be able to terminate and its states must be bounded.\nNB 2: the search performed is not optimised. For Petri nets, the ProM implementation may be more efficient."), 
    latex_link: None, 
    cli_command: None, 
    exact_arithmetic: true, 
    input_types: &[ 
        &[ &EbiInputType::Trait(EbiTrait::EventLog)],
        &[ &EbiInputType::Trait(EbiTrait::Semantics)]
=======
    explanation_short: "Compute the executions of each transition of the model in the log.",
    explanation_long: Some(
        "Compute executions.\nNB 1: the model must be able to terminate and its states must be bounded.\nNB 2: the search performed is not optimised. For Petri nets, the ProM implementation may be more efficient.",
    ),
    latex_link: None,
    cli_command: None,
    exact_arithmetic: true,
    input_types: &[
        &[&EbiInputType::Trait(EbiTrait::EventLog)],
        &[&EbiInputType::Trait(EbiTrait::Semantics)],
>>>>>>> d1134dff
    ],
    input_names: &["LOG", "MODEL"],
    input_helps: &["The event log.", "The model."],
    execute: |mut objects, _| {
        let log = objects.remove(0).to_type::<dyn EbiTraitEventLog>()?;
        let mut model = objects.remove(0).to_type::<EbiTraitSemantics>()?;

        let result = model.find_executions(log)?;

        return Ok(EbiOutput::Object(EbiObject::Executions(result)));
    },
    output_type: &EbiOutputType::ObjectType(EbiObjectType::Executions),
};

pub const EBI_ANALYSE_NON_STOCHASTIC_ANY_TRACES: EbiCommand = EbiCommand::Command {
    name_short: "at",
    name_long: Some("any-traces"),
    explanation_short: "Compute whether the model has any traces.",
    explanation_long: Some(
        "Compute whether the model has any traces.
        Reasons for a model not to have any traces could be if the initial state is part of a livelock, or if there is no initial state.
        'true' means that the model has traces, 'false' means that the model has no traces.
        The computation may not terminate if the model is unbounded.",
    ),
    latex_link: None,
    cli_command: None,
    exact_arithmetic: true,
    input_types: &[&[
        &EbiInputType::Object(EbiObjectType::DirectlyFollowsGraph),
        &EbiInputType::Object(EbiObjectType::StochasticProcessTree),
        &EbiInputType::Object(EbiObjectType::ProcessTree),
        &EbiInputType::Object(EbiObjectType::StochasticDirectlyFollowsModel),
        &EbiInputType::Object(EbiObjectType::DirectlyFollowsModel),
        &EbiInputType::Object(EbiObjectType::EventLog),
        &EbiInputType::Object(EbiObjectType::FiniteStochasticLanguage),
        &EbiInputType::Object(EbiObjectType::FiniteLanguage),
        &EbiInputType::Object(EbiObjectType::StochasticDeterministicFiniteAutomaton),
        &EbiInputType::Object(EbiObjectType::DeterministicFiniteAutomaton),
        &EbiInputType::Object(EbiObjectType::StochasticLabelledPetriNet),
        &EbiInputType::Object(EbiObjectType::LabelledPetriNet),
    ]],
    input_names: &["MODEL"],
    input_helps: &["The model."],
    execute: |mut objects, _| {
        let model = objects.remove(0);
        let result = match model {
            EbiInput::Object(EbiObject::ProcessTree(tree), _) => tree.any_traces()?,
            EbiInput::Object(EbiObject::StochasticProcessTree(tree), _) => tree.any_traces()?,
            EbiInput::Object(EbiObject::LabelledPetriNet(lpn), _) => lpn.any_traces()?,
            EbiInput::Object(EbiObject::StochasticLabelledPetriNet(slpn), _) => {
                slpn.any_traces()?
            }
            EbiInput::Object(EbiObject::DeterministicFiniteAutomaton(dfa), _) => {
                dfa.any_traces()?
            }
            EbiInput::Object(EbiObject::StochasticDeterministicFiniteAutomaton(sdfa), _) => {
                sdfa.any_traces()?
            }
            EbiInput::Object(EbiObject::EventLog(object), _) => object.any_traces()?,
            EbiInput::Object(EbiObject::FiniteLanguage(object), _) => object.any_traces()?,
            EbiInput::Object(EbiObject::FiniteStochasticLanguage(object), _) => {
                object.any_traces()?
            }
            EbiInput::Object(EbiObject::DirectlyFollowsModel(object), _) => object.any_traces()?,
            EbiInput::Object(EbiObject::StochasticDirectlyFollowsModel(object), _) => object.any_traces()?,
            EbiInput::Object(EbiObject::DirectlyFollowsGraph(object), _) => object.any_traces()?,
            EbiInput::Trait(_, _) => {
                return Err(anyhow!("Cannot compute whether object has traces."));
            }
            EbiInput::String(_) => {
                return Err(anyhow!("Cannot compute whether object has traces."));
            }
            EbiInput::Usize(_) => {
                return Err(anyhow!("Cannot compute whether object has traces."));
            }
            EbiInput::FileHandler(_) => {
                return Err(anyhow!("Cannot compute whether object has traces."));
            }
            EbiInput::Fraction(_) => {
                return Err(anyhow!("Cannot compute whether object has traces."));
            }
            EbiInput::Object(EbiObject::Executions(_), _) => {
                return Err(anyhow!("Cannot compute whether object has traces."));
            }
            EbiInput::Object(EbiObject::LanguageOfAlignments(_), _) => {
                return Err(anyhow!("Cannot compute whether object has traces."));
            }
            EbiInput::Object(EbiObject::StochasticLanguageOfAlignments(_), _) => {
                return Err(anyhow!("Cannot compute whether object has traces."));
            }
        };
        if result {
            log::debug!("The model cannot terminate and has an empty language.");
        } else {
            log::debug!("The model can terminate and has traces.")
        }
        return Ok(EbiOutput::Bool(result));
    },
    output_type: &EbiOutputType::Bool,
};

pub const EBI_ANALYSE_NON_STOCHASTIC_INFINITELY_MANY_TRACES: EbiCommand = EbiCommand::Command {
    name_short: "inft",
    name_long: Some("infinitely-many-traces"),
    explanation_short: "Compute whether the model has infinitely many traces.",
    explanation_long: Some(
        "Compute whether the model has infinitely many traces. The computation may not terminate if the model is unbounded.",
    ),
    latex_link: None,
    cli_command: None,
    exact_arithmetic: true,
    input_types: &[&[
        &EbiInputType::Object(EbiObjectType::EventLog),
        &EbiInputType::Object(EbiObjectType::FiniteStochasticLanguage),
        &EbiInputType::Object(EbiObjectType::FiniteLanguage),
        &EbiInputType::Object(EbiObjectType::DirectlyFollowsGraph),
        &EbiInputType::Object(EbiObjectType::StochasticDirectlyFollowsModel),
        &EbiInputType::Object(EbiObjectType::DirectlyFollowsModel),
        &EbiInputType::Object(EbiObjectType::StochasticProcessTree),
        &EbiInputType::Object(EbiObjectType::ProcessTree),
        &EbiInputType::Object(EbiObjectType::StochasticDeterministicFiniteAutomaton),
        &EbiInputType::Object(EbiObjectType::DeterministicFiniteAutomaton),
        &EbiInputType::Object(EbiObjectType::StochasticLabelledPetriNet),
        &EbiInputType::Object(EbiObjectType::LabelledPetriNet),
    ]],
    input_names: &["MODEL"],
    input_helps: &["The model."],
    execute: |mut objects, _| {
        let model = objects.remove(0);
        let result = match model {
            EbiInput::Object(EbiObject::EventLog(object), _) => object.infinitely_many_traces()?,
            EbiInput::Object(EbiObject::FiniteLanguage(object), _) => {
                object.infinitely_many_traces()?
            }
            EbiInput::Object(EbiObject::FiniteStochasticLanguage(object), _) => {
                object.infinitely_many_traces()?
            }
            EbiInput::Object(EbiObject::StochasticProcessTree(object), _) => {
                object.infinitely_many_traces()?
            }
            EbiInput::Object(EbiObject::ProcessTree(object), _) => {
                object.infinitely_many_traces()?
            }
            EbiInput::Object(EbiObject::DeterministicFiniteAutomaton(object), _) => {
                object.infinitely_many_traces()?
            }
            EbiInput::Object(EbiObject::StochasticDeterministicFiniteAutomaton(object), _) => {
                object.infinitely_many_traces()?
            }
            EbiInput::Object(EbiObject::LabelledPetriNet(object), _) => {
                object.infinitely_many_traces()?
            }
            EbiInput::Object(EbiObject::StochasticLabelledPetriNet(object), _) => {
                object.infinitely_many_traces()?
            }
            EbiInput::Object(EbiObject::DirectlyFollowsGraph(object), _) => {
                object.infinitely_many_traces()?
            }
            EbiInput::Object(EbiObject::DirectlyFollowsModel(object), _) => {
                object.infinitely_many_traces()?
            }
            EbiInput::Object(EbiObject::StochasticDirectlyFollowsModel(object), _) => {
                object.infinitely_many_traces()?
            }
            _ => unreachable!(),
        };
        if result {
            log::debug!("The language of the model has infinitely many traces.");
        } else {
            log::debug!("The language of the model has finitely many traces.")
        }
        return Ok(EbiOutput::Bool(result));
    },
    output_type: &EbiOutputType::Bool,
};

pub const EBI_ANALYSE_NON_STOCHASTIC_MEDOID: EbiCommand = EbiCommand::Command {
    name_short: "med",
    name_long: Some("medoid"),
    explanation_short: "Find the traces with the least distance to the other traces, without considering the stochastic perspective.",
    explanation_long: Some(
        "Find the traces with the lowest average normalised Levenshtein distance to the other traces; ties are resolved arbritrarily. The computation is random and does not take into account how often each trace occurs.",
    ),
    latex_link: None,
    cli_command: None,
    exact_arithmetic: true,
    input_types: &[
        &[&EbiInputType::Trait(EbiTrait::FiniteLanguage)],
        &[&EbiInputType::Usize],
    ],
    input_names: &["FILE", "NUMBER_OF_TRACES"],
    input_helps: &[
        "The finite stochastic language.",
        "The number of traces that should be extracted.",
    ],
    execute: |mut objects, _| {
        let language = objects.remove(0).to_type::<dyn EbiTraitFiniteLanguage>()?;
        let number_of_traces = objects.remove(0).to_type::<usize>()?;
        let language: Box<dyn EbiTraitFiniteLanguage> = language;
        let result = language.medoid(*number_of_traces)?;
        return Ok(EbiOutput::Object(EbiObject::FiniteLanguage(result)));
    },
    output_type: &EbiOutputType::ObjectType(EbiObjectType::FiniteLanguage),
};<|MERGE_RESOLUTION|>--- conflicted
+++ resolved
@@ -34,20 +34,6 @@
     ],
 };
 
-<<<<<<< HEAD
-pub const EBI_ANALYSE_NON_STOCHASTIC_MEDOID: EbiCommand = EbiCommand::Command { 
-    name_short: "med", 
-    name_long: Some("medoid"),
-    library_name: "ebi_commands::ebi_command_analyse_non_stochastic::EBI_ANALYSE_NON_STOCHASTIC_MEDOID",
-    explanation_short: "Find the traces with the least distance to the other traces, without considering the stochastic perspective.", 
-    explanation_long: Some("Find the traces with the lowest average normalised Levenshtein distance to the other traces; ties are resolved arbritrarily. The computation is random and does not take into account how often each trace occurs."), 
-    latex_link: None, 
-    cli_command: None, 
-    exact_arithmetic: true, 
-    input_types: &[ 
-        &[ &EbiInputType::Trait(EbiTrait::FiniteLanguage)], 
-        &[ &EbiInputType::Usize] 
-=======
 pub const EBI_ANALYSE_NON_STOCHASTIC_ALIGNMENT: EbiCommand = EbiCommand::Command {
     name_short: "ali",
     name_long: Some("alignment"),
@@ -63,7 +49,6 @@
     input_types: &[
         &[&EbiInputType::Trait(EbiTrait::FiniteStochasticLanguage)],
         &[&EbiInputType::Trait(EbiTrait::Semantics)],
->>>>>>> d1134dff
     ],
     input_names: &["FILE_1", "FILE_2"],
     input_helps: &["The finite language.", "The model."],
@@ -167,17 +152,7 @@
 pub const EBI_ANALYSE_NON_STOCHASTIC_CLUSTER: EbiCommand = EbiCommand::Command {
     name_short: "clus",
     name_long: Some("cluster"),
-<<<<<<< HEAD
     library_name: "ebi_commands::ebi_command_analyse_non_stochastic::EBI_ANALYSE_NON_STOCHASTIC_CLUSTER",
-    explanation_short: "Apply k-medoid clustering on a finite set of traces, without considering the stochastic perspective.", 
-    explanation_long: Some("Apply k-medoid clustering: group the traces into a given number of clusters, such that the average distance of each trace to its closest medoid is minimal. The computation is random and does not take into account how often each trace occurs."), 
-    latex_link: Some("~\\cite{DBLP:journals/is/SchubertR21}"), 
-    cli_command: None, 
-    exact_arithmetic: true, 
-    input_types: &[ 
-        &[ &EbiInputType::Trait(EbiTrait::FiniteLanguage)], 
-        &[ &EbiInputType::Usize ] 
-=======
     explanation_short: "Apply k-medoid clustering on a finite set of traces, without considering the stochastic perspective.",
     explanation_long: Some(
         "Apply k-medoid clustering: group the traces into a given number of clusters, such that the average distance of each trace to its closest medoid is minimal. The computation is random and does not take into account how often each trace occurs.",
@@ -188,7 +163,6 @@
     input_types: &[
         &[&EbiInputType::Trait(EbiTrait::FiniteLanguage)],
         &[&EbiInputType::Usize],
->>>>>>> d1134dff
     ],
     input_names: &["LANGUAGE", "NUMBER_OF_CLUSTERS"],
     input_helps: &["The finite stochastic language.", "The number of clusters."],
@@ -197,55 +171,14 @@
         let number_of_clusters = objects.remove(0).to_type::<usize>()?;
         let result = language.k_medoids_clustering(*number_of_clusters)?;
         return Ok(EbiOutput::Object(EbiObject::FiniteLanguage(result)));
-<<<<<<< HEAD
-    }, 
-    output_type: &EbiOutputType::ObjectType(EbiObjectType::FiniteLanguage)
-};
-
-pub const EBI_ANALYSE_NON_STOCHASTIC_ALIGNMENT: EbiCommand = EbiCommand::Command {
-    name_short: "ali", 
-    name_long: Some("alignment"),
-    library_name: "ebi_commands::ebi_command_analyse_non_stochastic::EBI_ANALYSE_NON_STOCHASTIC_ALIGNMENT",
-    explanation_short: "Compute alignments.", 
-    explanation_long: Some("Compute alignments.\nNB 1: the model must be able to terminate and its states must be bounded.\nNB 2: the search performed is not optimised. For Petri nets, the ProM implementation may be more efficient."), 
-    latex_link: Some("Alignments according to the method described by Adriansyah~\\cite{DBLP:conf/edoc/AdriansyahDA11}. By default, all traces are computed concurrently on all CPU cores. If this requires too much RAM, please see speed trick~\\ref{speedtrick:multithreaded} in Section~\\ref{sec:speedtricks} for how to reduce the number of CPU cores utilised."), 
-    cli_command: None, 
-    exact_arithmetic: true, 
-    input_types: &[ 
-        &[ &EbiInputType::Trait(EbiTrait::FiniteStochasticLanguage)],
-        &[ &EbiInputType::Trait(EbiTrait::Semantics)]
-    ],
-    input_names: &[ "FILE_1", "FILE_2"],
-    input_helps: &[ "The finite language.", "The model."],
-    execute: |mut objects, _| {
-        let log = objects.remove(0).to_type::<dyn EbiTraitFiniteStochasticLanguage>()?;
-        let mut model = objects.remove(0).to_type::<EbiTraitSemantics>()?;
-        
-        let result = model.align_stochastic_language(log)?;
-        
-        return Ok(EbiOutput::Object(EbiObject::StochasticLanguageOfAlignments(result)));
-    }, 
-    output_type: &EbiOutputType::ObjectType(EbiObjectType::StochasticLanguageOfAlignments)
-=======
     },
     output_type: &EbiOutputType::ObjectType(EbiObjectType::FiniteLanguage),
->>>>>>> d1134dff
 };
 
 pub const EBI_ANALYSE_NON_STOCHASTIC_EXECUTIONS: EbiCommand = EbiCommand::Command {
     name_short: "exe",
     name_long: Some("executions"),
-<<<<<<< HEAD
     library_name: "ebi_commands::ebi_command_analyse_non_stochastic::EBI_ANALYSE_NON_STOCHASTIC_EXECUTIONS",
-    explanation_short: "Compute the executions of each transition of the model in the log.", 
-    explanation_long: Some("Compute executions.\nNB 1: the model must be able to terminate and its states must be bounded.\nNB 2: the search performed is not optimised. For Petri nets, the ProM implementation may be more efficient."), 
-    latex_link: None, 
-    cli_command: None, 
-    exact_arithmetic: true, 
-    input_types: &[ 
-        &[ &EbiInputType::Trait(EbiTrait::EventLog)],
-        &[ &EbiInputType::Trait(EbiTrait::Semantics)]
-=======
     explanation_short: "Compute the executions of each transition of the model in the log.",
     explanation_long: Some(
         "Compute executions.\nNB 1: the model must be able to terminate and its states must be bounded.\nNB 2: the search performed is not optimised. For Petri nets, the ProM implementation may be more efficient.",
@@ -256,7 +189,6 @@
     input_types: &[
         &[&EbiInputType::Trait(EbiTrait::EventLog)],
         &[&EbiInputType::Trait(EbiTrait::Semantics)],
->>>>>>> d1134dff
     ],
     input_names: &["LOG", "MODEL"],
     input_helps: &["The event log.", "The model."],
@@ -436,6 +368,7 @@
 pub const EBI_ANALYSE_NON_STOCHASTIC_MEDOID: EbiCommand = EbiCommand::Command {
     name_short: "med",
     name_long: Some("medoid"),
+    library_name: "ebi_commands::ebi_command_analyse_non_stochastic::EBI_ANALYSE_NON_STOCHASTIC_MEDOID",
     explanation_short: "Find the traces with the least distance to the other traces, without considering the stochastic perspective.",
     explanation_long: Some(
         "Find the traces with the lowest average normalised Levenshtein distance to the other traces; ties are resolved arbritrarily. The computation is random and does not take into account how often each trace occurs.",
