--- conflicted
+++ resolved
@@ -34,26 +34,13 @@
     ],
 };
 
-<<<<<<< HEAD
-pub const EBI_ANALYSE_NON_STOCHASTIC_ALIGNMENT: EbiCommand = EbiCommand::Command {
-    name_short: "ali",
-    name_long: Some("alignment"),
-    library_name: "ebi_commands::ebi_command_analyse_non_stochastic::EBI_ANALYSE_NON_STOCHASTIC_ALIGNMENT",
-    explanation_short: "Compute alignments.",
-    explanation_long: Some(
-        "Compute alignments.\nNB 1: the model must be able to terminate and its states must be bounded.\nNB 2: the search performed is not optimised. For Petri nets, the ProM implementation may be more efficient.",
-    ),
-    latex_link: Some(
-        "Alignments according to the method described by Adriansyah~\\cite{DBLP:conf/edoc/AdriansyahDA11}. By default, all traces are computed concurrently on all CPU cores. If this requires too much RAM, please see speed trick~\\ref{speedtrick:multithreaded} in Section~\\ref{sec:speedtricks} for how to reduce the number of CPU cores utilised.",
-    ),
-=======
 pub const EBI_ANALYSE_NON_STOCHASTIC_ACTIVITIES: EbiCommand = EbiCommand::Command {
     name_short: "act",
     name_long: Some("activities"),
+    library_name: "ebi_commands::ebi_command_analyse_non_stochastic::EBI_ANALYSE_NON_STOCHASTIC_ACTIVITIES",
     explanation_short: "Shows the activities that are declared in the object.",
     explanation_long: None,
     latex_link: None,
->>>>>>> 4547820e
     cli_command: None,
     exact_arithmetic: true,
     input_types: &[&[&EbiInputType::Trait(EbiTrait::Activities)]],
