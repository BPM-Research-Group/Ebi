--- conflicted
+++ resolved
@@ -60,16 +60,10 @@
     output_type: &EbiOutputType::String,
 };
 
-<<<<<<< HEAD
 pub const EBI_VISUALISE_SVG: EbiCommand = EbiCommand::Command { 
     name_short: "svg", 
     name_long: None, 
     library_name: "ebi_commands::ebi_command_visualise::EBI_VISUALISE_SVG",
-=======
-pub const EBI_VISUALISE_SVG: EbiCommand = EbiCommand::Command {
-    name_short: "svg",
-    name_long: None,
->>>>>>> d1134dff
     explanation_short: "Visualise an object as scalable vector graphics.",
     explanation_long: None,
     latex_link: None,
@@ -88,16 +82,10 @@
     output_type: &EbiOutputType::SVG,
 };
 
-<<<<<<< HEAD
 pub const EBI_VISUALISE_PDF: EbiCommand = EbiCommand::Command { 
     name_short: "pdf", 
     name_long: None, 
     library_name: "ebi_commands::ebi_command_visualise::EBI_VISUALISE_PDF",
-=======
-pub const EBI_VISUALISE_PDF: EbiCommand = EbiCommand::Command {
-    name_short: "pdf",
-    name_long: None,
->>>>>>> d1134dff
     explanation_short: "Visualise an object as portable document format.",
     explanation_long: None,
     latex_link: None,
