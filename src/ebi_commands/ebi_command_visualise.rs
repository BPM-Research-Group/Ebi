use crate::{
    ebi_framework::{
        ebi_command::EbiCommand,
        ebi_input::{EbiInput, EbiInputType},
        ebi_object::{EbiObject, EbiObjectType},
        ebi_output::{EbiOutput, EbiOutputType},
        ebi_trait::EbiTrait,
    },
    ebi_objects::scalable_vector_graphics::ScalableVectorGraphics,
    ebi_traits::ebi_trait_graphable::EbiTraitGraphable,
};

pub const EBI_VISUALISE: EbiCommand = EbiCommand::Group {
    name_short: "vis",
    name_long: Some("visualise"),
    explanation_short: "Visualse an object.",
    explanation_long: None,
    children: &[&EBI_VISUALISE_GRAPH, &EBI_VISUALISE_TEXT],
};

pub const EBI_VISUALISE_TEXT: EbiCommand = EbiCommand::Command {
    name_short: "txt",
    name_long: Some("text"),
<<<<<<< HEAD
    library_name: "ebi_commands::ebi_command_visualise::EBI_VISUALISE_TEXT",
    explanation_short: "Visualise an object as text.",
=======
    explanation_short: "Visualise a file as text.",
>>>>>>> 4547820e
    explanation_long: None,
    latex_link: None,
    cli_command: None,
    exact_arithmetic: false,
    input_types: &[&[&EbiInputType::AnyObject]],
    input_names: &["FILE"],
    input_helps: &["Any file that can be visualised textually."],
    execute: |mut inputs, _| {
        let result = match inputs.remove(0) {
            EbiInput::Object(EbiObject::StochasticLabelledPetriNet(slpn), _) => slpn.to_string(),
            EbiInput::Object(EbiObject::LabelledPetriNet(lpn), _) => lpn.to_string(),
            EbiInput::Object(EbiObject::FiniteStochasticLanguage(lang), _) => lang.to_string(),
            EbiInput::Object(EbiObject::StochasticDeterministicFiniteAutomaton(sdfa), _) => {
                sdfa.to_string()
            }
            EbiInput::Object(EbiObject::EventLog(log), _) => log.to_string(),
            EbiInput::Object(EbiObject::FiniteLanguage(language), _) => language.to_string(),
            EbiInput::Object(EbiObject::DirectlyFollowsModel(d), _) => d.to_string(),
            EbiInput::Object(EbiObject::StochasticDirectlyFollowsModel(d), _) => d.to_string(),
            EbiInput::Object(EbiObject::LanguageOfAlignments(a), _) => a.to_string(),
            EbiInput::Object(EbiObject::StochasticLanguageOfAlignments(a), _) => a.to_string(),
            EbiInput::Object(EbiObject::DeterministicFiniteAutomaton(s), _) => s.to_string(),
            EbiInput::Object(EbiObject::ProcessTree(pt), _) => pt.to_string(),
            EbiInput::Object(EbiObject::StochasticProcessTree(pt), _) => pt.to_string(),
            EbiInput::Object(EbiObject::Executions(s), _) => s.to_string(),
            EbiInput::Object(EbiObject::DirectlyFollowsGraph(s), _) => s.to_string(),
            EbiInput::Object(EbiObject::ScalableVectorGraphics(s), _) => s.to_string(),
            EbiInput::FileHandler(_) => unreachable!(),
            EbiInput::Trait(_, _) => unreachable!(),
            EbiInput::String(_, _) => unreachable!(),
            EbiInput::Usize(_, _) => unreachable!(),
            EbiInput::Fraction(_, _) => unreachable!(),
        };
        Ok(EbiOutput::String(result))
    },
    output_type: &EbiOutputType::String,
};

<<<<<<< HEAD
pub const EBI_VISUALISE_SVG: EbiCommand = EbiCommand::Command { 
    name_short: "svg", 
    name_long: None, 
    library_name: "ebi_commands::ebi_command_visualise::EBI_VISUALISE_SVG",
    explanation_short: "Visualise an object as scalable vector graphics.",
=======
pub const EBI_VISUALISE_GRAPH: EbiCommand = EbiCommand::Command {
    name_short: "graph",
    name_long: None,
    explanation_short: "Visualise a file as a graph.",
>>>>>>> 4547820e
    explanation_long: None,
    latex_link: None,
    cli_command: None,
    exact_arithmetic: true,
    input_types: &[&[&EbiInputType::Trait(EbiTrait::Graphable)]],
    input_names: &["FILE"],
    input_helps: &["Any file that can be visualised as a graph."],
    execute: |mut inputs, _| {
        let result: Box<dyn EbiTraitGraphable + 'static> =
            inputs.remove(0).to_type::<dyn EbiTraitGraphable>()?;

        let svg = ScalableVectorGraphics::from_graphable(result)?;
        return Ok(EbiOutput::Object(EbiObject::ScalableVectorGraphics(svg)));
    },
<<<<<<< HEAD
    output_type: &EbiOutputType::SVG,
};

pub const EBI_VISUALISE_PDF: EbiCommand = EbiCommand::Command { 
    name_short: "pdf", 
    name_long: None, 
    library_name: "ebi_commands::ebi_command_visualise::EBI_VISUALISE_PDF",
    explanation_short: "Visualise an object as portable document format.",
    explanation_long: None,
    latex_link: None,
    cli_command: None,
    exact_arithmetic: true,
    input_types: &[&[&EbiInputType::Trait(EbiTrait::Graphable)]],
    input_names: &["FILE"],
    input_helps: &["Any file that can be visualised as a graph."],
    execute: |mut inputs, _| {
        let result = inputs.remove(0).to_type::<dyn EbiTraitGraphable>()?;

        let svg_string = to_svg_string_box(result)?;
        let pdf = svg_to_pdf(&svg_string)?;

        return Ok(EbiOutput::PDF(pdf));
    },
    output_type: &EbiOutputType::PDF,
=======
    output_type: &EbiOutputType::ObjectType(EbiObjectType::ScalableVectorGraphics),
>>>>>>> 4547820e
};

#[cfg(test)]
mod tests {

    use ebi_arithmetic::{ebi_number::One, fraction::Fraction};

    use crate::{
        ebi_commands::ebi_command_visualise::EBI_VISUALISE_TEXT,
        ebi_framework::{
            ebi_command::EbiCommand,
            ebi_input::{
                EbiInput, TEST_INPUT_TYPE_FRACTION, TEST_INPUT_TYPE_STRING, TEST_INPUT_TYPE_USIZE,
            },
            ebi_object::EbiTraitObject,
        },
        ebi_objects::{
            finite_language::FiniteLanguage,
            stochastic_labelled_petri_net::EBI_STOCHASTIC_LABELLED_PETRI_NET,
        },
    };

    #[test]
    fn visualise_as_text() {
        for (object, _, _, _) in crate::tests::get_all_test_files() {
            if let EbiInput::Object(_, _) = object {
                if let EbiCommand::Command { execute, .. } = EBI_VISUALISE_TEXT {
                    let _ = (execute)(vec![object], None);
                }
            }
        }
    }

    #[test]
    #[should_panic]
    fn unreachable_filehandler() {
        let object = EbiInput::FileHandler(EBI_STOCHASTIC_LABELLED_PETRI_NET);
        if let EbiCommand::Command { execute, .. } = EBI_VISUALISE_TEXT {
            let _ = (execute)(vec![object], None);
        }
    }

    #[test]
    #[should_panic]
    fn unreachable_string() {
        let object = EbiInput::String("abc".to_string(), &TEST_INPUT_TYPE_STRING);
        if let EbiCommand::Command { execute, .. } = EBI_VISUALISE_TEXT {
            let _ = (execute)(vec![object], None);
        }
    }

    #[test]
    #[should_panic]
    fn unreachable_usize() {
        let object = EbiInput::Usize(10, &TEST_INPUT_TYPE_USIZE);
        if let EbiCommand::Command { execute, .. } = EBI_VISUALISE_TEXT {
            let _ = (execute)(vec![object], None);
        }
    }

    #[test]
    #[should_panic]
    fn unreachable_fraction() {
        let object = EbiInput::Fraction(Fraction::one(), &TEST_INPUT_TYPE_FRACTION);
        if let EbiCommand::Command { execute, .. } = EBI_VISUALISE_TEXT {
            let _ = (execute)(vec![object], None);
        }
    }

    #[test]
    #[should_panic]
    fn unreachable_trait() {
        let net = "finite language\n0";
        let lang = net.parse::<FiniteLanguage>().unwrap();
        let object = EbiInput::Trait(
            EbiTraitObject::FiniteLanguage(Box::new(lang)),
            &EBI_STOCHASTIC_LABELLED_PETRI_NET,
        );
        if let EbiCommand::Command { execute, .. } = EBI_VISUALISE_TEXT {
            let _ = (execute)(vec![object], None);
        }
    }
}<|MERGE_RESOLUTION|>--- conflicted
+++ resolved
@@ -21,12 +21,8 @@
 pub const EBI_VISUALISE_TEXT: EbiCommand = EbiCommand::Command {
     name_short: "txt",
     name_long: Some("text"),
-<<<<<<< HEAD
     library_name: "ebi_commands::ebi_command_visualise::EBI_VISUALISE_TEXT",
-    explanation_short: "Visualise an object as text.",
-=======
     explanation_short: "Visualise a file as text.",
->>>>>>> 4547820e
     explanation_long: None,
     latex_link: None,
     cli_command: None,
@@ -65,18 +61,11 @@
     output_type: &EbiOutputType::String,
 };
 
-<<<<<<< HEAD
-pub const EBI_VISUALISE_SVG: EbiCommand = EbiCommand::Command { 
-    name_short: "svg", 
+pub const EBI_VISUALISE_GRAPH: EbiCommand = EbiCommand::Command { 
+    name_short: "graph", 
     name_long: None, 
-    library_name: "ebi_commands::ebi_command_visualise::EBI_VISUALISE_SVG",
-    explanation_short: "Visualise an object as scalable vector graphics.",
-=======
-pub const EBI_VISUALISE_GRAPH: EbiCommand = EbiCommand::Command {
-    name_short: "graph",
-    name_long: None,
+    library_name: "ebi_commands::ebi_command_visualise::EBI_VISUALISE_GRAPH",
     explanation_short: "Visualise a file as a graph.",
->>>>>>> 4547820e
     explanation_long: None,
     latex_link: None,
     cli_command: None,
@@ -91,34 +80,7 @@
         let svg = ScalableVectorGraphics::from_graphable(result)?;
         return Ok(EbiOutput::Object(EbiObject::ScalableVectorGraphics(svg)));
     },
-<<<<<<< HEAD
-    output_type: &EbiOutputType::SVG,
-};
-
-pub const EBI_VISUALISE_PDF: EbiCommand = EbiCommand::Command { 
-    name_short: "pdf", 
-    name_long: None, 
-    library_name: "ebi_commands::ebi_command_visualise::EBI_VISUALISE_PDF",
-    explanation_short: "Visualise an object as portable document format.",
-    explanation_long: None,
-    latex_link: None,
-    cli_command: None,
-    exact_arithmetic: true,
-    input_types: &[&[&EbiInputType::Trait(EbiTrait::Graphable)]],
-    input_names: &["FILE"],
-    input_helps: &["Any file that can be visualised as a graph."],
-    execute: |mut inputs, _| {
-        let result = inputs.remove(0).to_type::<dyn EbiTraitGraphable>()?;
-
-        let svg_string = to_svg_string_box(result)?;
-        let pdf = svg_to_pdf(&svg_string)?;
-
-        return Ok(EbiOutput::PDF(pdf));
-    },
-    output_type: &EbiOutputType::PDF,
-=======
     output_type: &EbiOutputType::ObjectType(EbiObjectType::ScalableVectorGraphics),
->>>>>>> 4547820e
 };
 
 #[cfg(test)]
