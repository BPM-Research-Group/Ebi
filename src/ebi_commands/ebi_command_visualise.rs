use layout::backends::svg::SVGWriter;
use svg2pdf::{ConversionOptions, PageOptions};

use crate::{ebi_framework::{ebi_command::EbiCommand, ebi_input::{EbiInput, EbiInputType}, ebi_object::EbiObject, ebi_output::{EbiOutput, EbiOutputType}, ebi_trait::EbiTrait}, ebi_traits::ebi_trait_graphable::EbiTraitGraphable};

pub const EBI_VISUALISE: EbiCommand = EbiCommand::Group { 
    name_short: "vis", 
    name_long: Some("visualise"),
    explanation_short: "Visualse an object.", 
    explanation_long: None,
    children: &[
        &EBI_VISUALISE_PDF,
        &EBI_VISUALISE_SVG,
        &EBI_VISUALISE_TEXT
    ]
};

pub const EBI_VISUALISE_TEXT: EbiCommand = EbiCommand::Command { 
    name_short: "txt", 
    name_long: Some("text"),
    explanation_short: "Visualise an object as text.",
    explanation_long: None, 
    latex_link: None, 
    cli_command: None, 
    exact_arithmetic: false, 
    input_types: &[ &[&EbiInputType::AnyObject] ], 
    input_names: &[ "FILE" ], 
    input_helps: &[ "Any file that can be visualised textually." ], 
    execute: |mut inputs, _| {
        let result = match inputs.remove(0) {
                EbiInput::Object(EbiObject::StochasticLabelledPetriNet(slpn), _) => slpn.to_string(),
                EbiInput::Object(EbiObject::LabelledPetriNet(lpn), _) => lpn.to_string(),
                EbiInput::Object(EbiObject::FiniteStochasticLanguage(lang), _) => lang.to_string(),
                EbiInput::Object(EbiObject::StochasticDeterministicFiniteAutomaton(sdfa), _) => sdfa.to_string(),
                EbiInput::Object(EbiObject::EventLog(log), _) => log.to_string(),
                EbiInput::Object(EbiObject::FiniteLanguage(language), _) => language.to_string(),
                EbiInput::Object(EbiObject::DirectlyFollowsModel(d), _) => d.to_string(),
                EbiInput::Object(EbiObject::LanguageOfAlignments(a), _) => a.to_string(),
                EbiInput::Object(EbiObject::StochasticLanguageOfAlignments(a), _) => a.to_string(),
                EbiInput::Object(EbiObject::DeterministicFiniteAutomaton(s), _) => s.to_string(),
                EbiInput::Object(EbiObject::ProcessTree(pt), _) => pt.to_string(),
                EbiInput::Object(EbiObject::Executions(s), _) => s.to_string(),
                EbiInput::FileHandler(_) => unreachable!(),
                EbiInput::Trait(_, _) => unreachable!(),
                EbiInput::String(_) => unreachable!(),
                EbiInput::Usize(_) => unreachable!(),
                EbiInput::Fraction(_) => unreachable!(),
        };
        Ok(EbiOutput::String(result))
    }, 
    output_type: &EbiOutputType::String
};

pub const EBI_VISUALISE_SVG: EbiCommand = EbiCommand::Command { 
    name_short: "svg", 
    name_long: None, 
    explanation_short: "Visualise an object as scalable vector graphics.",
    explanation_long: None, 
    latex_link: None, 
    cli_command: None, 
    exact_arithmetic: true, 
<<<<<<< HEAD
    input_types: &[ 
        &[
            &EbiInputType::Object(EbiObjectType::StochasticLabelledPetriNet),
            &EbiInputType::Object(EbiObjectType::StochasticDeterministicFiniteAutomaton),
            &EbiInputType::Object(EbiObjectType::LabelledPetriNet),
            &EbiInputType::Object(EbiObjectType::ProcessTree),
            &EbiInputType::Object(EbiObjectType::DirectlyFollowsModel),
            &EbiInputType::Object(EbiObjectType::DeterministicFiniteAutomaton),
        ] ], 
    input_names: &[ "FILE" ], 
    input_helps: &[ "Any file that can be visualised as a graph." ], 
    execute: |mut inputs, _| {
        let mut result = match inputs.remove(0) {
            EbiInput::Object(EbiObject::LabelledPetriNet(lpn), _) => lpn.to_dot(),
            EbiInput::Object(EbiObject::StochasticLabelledPetriNet(slpn), _) => slpn.to_dot(),
            EbiInput::Object(EbiObject::StochasticDeterministicFiniteAutomaton(sdfa), _) => sdfa.to_dot(),
            EbiInput::Object(EbiObject::DirectlyFollowsModel(dfm), _) => dfm.to_dot(),
            EbiInput::Object(EbiObject::EventLog(_), _) => unreachable!(),
            EbiInput::Object(EbiObject::FiniteLanguage(_), _) => unreachable!(),
            EbiInput::Object(EbiObject::FiniteStochasticLanguage(_), _) => unreachable!(),
            EbiInput::Object(EbiObject::LanguageOfAlignments(_), _) => unreachable!(),
            EbiInput::Object(EbiObject::StochasticLanguageOfAlignments(_), _) => unreachable!(),
            EbiInput::Object(EbiObject::DeterministicFiniteAutomaton(dfa), _) => dfa.to_dot(),
            EbiInput::Object(EbiObject::ProcessTree(pt), _) => pt.to_dot(),
            EbiInput::Object(EbiObject::Executions(_), _) => unreachable!(),
            EbiInput::FileHandler(_) => unreachable!(),
            EbiInput::Trait(_, _) => unreachable!(),
            EbiInput::String(_) => unreachable!(),
            EbiInput::Usize(_) => unreachable!(),
            EbiInput::Fraction(_) => unreachable!(),
        };
=======
    input_types: &[ &[ &EbiInputType::Trait(EbiTrait::Graphable), ] ], 
    input_names: &[ "FILE" ], 
    input_helps: &[ "Any file that can be visualised as a graph." ], 
    execute: |mut inputs, _| {
        let result = inputs.remove(0).to_type::<dyn EbiTraitGraphable>()?;
>>>>>>> e91caee1

        let mut svg = SVGWriter::new();
        result.to_dot().do_it(false, false, false, &mut svg);

        return Ok(EbiOutput::SVG(svg.finalize()));
    }, 
    output_type: &EbiOutputType::SVG
};

pub const EBI_VISUALISE_PDF: EbiCommand = EbiCommand::Command { 
    name_short: "pdf", 
    name_long: None, 
    explanation_short: "Visualise an object as portable document format.",
    explanation_long: None, 
    latex_link: None, 
    cli_command: None, 
    exact_arithmetic: true, 
    input_types: &[ &[ &EbiInputType::Trait(EbiTrait::Graphable), ] ], 
    input_names: &[ "FILE" ], 
    input_helps: &[ "Any file that can be visualised as a graph." ], 
    execute: |mut inputs, _| {
        let result = inputs.remove(0).to_type::<dyn EbiTraitGraphable>()?;

        let mut svg = SVGWriter::new();
        result.to_dot().do_it(false, false, false, &mut svg);
        let svg_string = svg.finalize();

        let mut options = svg2pdf::usvg::Options::default();
        options.fontdb_mut().load_system_fonts();
        let tree = svg2pdf::usvg::Tree::from_str(&svg_string, &options)?;
        let pdf = svg2pdf::to_pdf(&tree, ConversionOptions::default(), PageOptions::default()).unwrap();

        return Ok(EbiOutput::PDF(pdf));
    
    }, 
    output_type: &EbiOutputType::PDF
};<|MERGE_RESOLUTION|>--- conflicted
+++ resolved
@@ -59,45 +59,11 @@
     latex_link: None, 
     cli_command: None, 
     exact_arithmetic: true, 
-<<<<<<< HEAD
-    input_types: &[ 
-        &[
-            &EbiInputType::Object(EbiObjectType::StochasticLabelledPetriNet),
-            &EbiInputType::Object(EbiObjectType::StochasticDeterministicFiniteAutomaton),
-            &EbiInputType::Object(EbiObjectType::LabelledPetriNet),
-            &EbiInputType::Object(EbiObjectType::ProcessTree),
-            &EbiInputType::Object(EbiObjectType::DirectlyFollowsModel),
-            &EbiInputType::Object(EbiObjectType::DeterministicFiniteAutomaton),
-        ] ], 
-    input_names: &[ "FILE" ], 
-    input_helps: &[ "Any file that can be visualised as a graph." ], 
-    execute: |mut inputs, _| {
-        let mut result = match inputs.remove(0) {
-            EbiInput::Object(EbiObject::LabelledPetriNet(lpn), _) => lpn.to_dot(),
-            EbiInput::Object(EbiObject::StochasticLabelledPetriNet(slpn), _) => slpn.to_dot(),
-            EbiInput::Object(EbiObject::StochasticDeterministicFiniteAutomaton(sdfa), _) => sdfa.to_dot(),
-            EbiInput::Object(EbiObject::DirectlyFollowsModel(dfm), _) => dfm.to_dot(),
-            EbiInput::Object(EbiObject::EventLog(_), _) => unreachable!(),
-            EbiInput::Object(EbiObject::FiniteLanguage(_), _) => unreachable!(),
-            EbiInput::Object(EbiObject::FiniteStochasticLanguage(_), _) => unreachable!(),
-            EbiInput::Object(EbiObject::LanguageOfAlignments(_), _) => unreachable!(),
-            EbiInput::Object(EbiObject::StochasticLanguageOfAlignments(_), _) => unreachable!(),
-            EbiInput::Object(EbiObject::DeterministicFiniteAutomaton(dfa), _) => dfa.to_dot(),
-            EbiInput::Object(EbiObject::ProcessTree(pt), _) => pt.to_dot(),
-            EbiInput::Object(EbiObject::Executions(_), _) => unreachable!(),
-            EbiInput::FileHandler(_) => unreachable!(),
-            EbiInput::Trait(_, _) => unreachable!(),
-            EbiInput::String(_) => unreachable!(),
-            EbiInput::Usize(_) => unreachable!(),
-            EbiInput::Fraction(_) => unreachable!(),
-        };
-=======
     input_types: &[ &[ &EbiInputType::Trait(EbiTrait::Graphable), ] ], 
     input_names: &[ "FILE" ], 
     input_helps: &[ "Any file that can be visualised as a graph." ], 
     execute: |mut inputs, _| {
         let result = inputs.remove(0).to_type::<dyn EbiTraitGraphable>()?;
->>>>>>> e91caee1
 
         let mut svg = SVGWriter::new();
         result.to_dot().do_it(false, false, false, &mut svg);
