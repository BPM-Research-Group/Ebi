use anyhow::{Context, anyhow};

use crate::{
    ebi_framework::{
        ebi_command::EbiCommand,
        ebi_input::{EbiInput, EbiInputType},
        ebi_object::{EbiObject, EbiObjectType, EbiTraitObject},
        ebi_output::{EbiOutput, EbiOutputType},
        ebi_trait::EbiTrait,
    },
    ebi_objects::{labelled_petri_net::LabelledPetriNet, process_tree::ProcessTree},
    ebi_traits::
        ebi_trait_finite_stochastic_language::EbiTraitFiniteStochasticLanguage
    ,
    math::fraction::Fraction,
    techniques::{
        alignment_stochastic_miner::AlignmentMiner,
        directly_follows_model_miner::DirectlyFollowsModelMinerFiltering,
        occurrences_stochastic_miner::{
            OccurrencesStochasticMinerLPN, OccurrencesStochasticMinerTree,
        },
        uniform_stochastic_miner::{UniformStochasticMinerLPN, UniformStochasticMinerTree},
    },
};

pub const EBI_DISCOVER: EbiCommand = EbiCommand::Group {
    name_short: "disc",
    name_long: Some("discover"),
    explanation_short: "Discover a stochastic process model.",
    explanation_long: None,
    children: &[
        &EBI_DISCOVER_ALIGNMENTS,
        &EBI_DISCOVER_DIRECTLY_FOLLOWS,
        &EBI_DISCOVER_OCCURRENCE,
        &EBI_DISCOVER_UNIFORM,
    ],
};

<<<<<<< HEAD
pub const EBI_DISCOVER_ALIGNMENTS: EbiCommand = EbiCommand::Command { 
    name_short: "ali", 
    name_long: Some("alignments"), 
    library_name: "ebi_commands::ebi_command_discover::EBI_DISCOVER_ALIGNMENTS",
    explanation_short: "Give each transition a weight that matches the aligned occurrences of its label. The model must be livelock-free.", 
    explanation_long: None, 
    latex_link: Some("~\\cite{DBLP:conf/icpm/BurkeLW20}"), 
    cli_command: None, 
    exact_arithmetic: true, 
    input_types: &[ 
        &[ &EbiInputType::Trait(EbiTrait::FiniteStochasticLanguage)], 
        &[ &EbiInputType::Object(EbiObjectType::LabelledPetriNet)]
    ], 
    input_names: &[ "FILE_1", "FILE_2" ], 
    input_helps: &[ "A finite stochastic language (log) to get the occurrences from.", "A labelled Petri net with the control flow." ], 
=======
pub const EBI_DISCOVER_ALIGNMENTS: EbiCommand = EbiCommand::Command {
    name_short: "ali",
    name_long: Some("alignments"),
    explanation_short: "Give each transition a weight that matches the aligned occurrences of its label. The model must be livelock-free.",
    explanation_long: None,
    latex_link: Some("~\\cite{DBLP:conf/icpm/BurkeLW20}"),
    cli_command: None,
    exact_arithmetic: true,
    input_types: &[
        &[&EbiInputType::Trait(EbiTrait::FiniteStochasticLanguage)],
        &[&EbiInputType::Object(EbiObjectType::LabelledPetriNet)],
    ],
    input_names: &["FILE_1", "FILE_2"],
    input_helps: &[
        "A finite stochastic language (log) to get the occurrences from.",
        "A labelled Petri net with the control flow.",
    ],
>>>>>>> d1134dff
    execute: |mut inputs, _| {
        let language = inputs
            .remove(0)
            .to_type::<dyn EbiTraitFiniteStochasticLanguage>()?;
        let lpn = inputs.remove(0).to_type::<LabelledPetriNet>()?;
        Ok(EbiOutput::Object(EbiObject::StochasticLabelledPetriNet(
            lpn.mine_stochastic_alignment(language)?,
        )))
    },
    output_type: &EbiOutputType::ObjectType(EbiObjectType::StochasticLabelledPetriNet),
};

<<<<<<< HEAD
pub const EBI_DISCOVER_OCCURRENCE: EbiCommand = EbiCommand::Command { 
    name_short: "occ", 
    name_long: Some("occurrence"), 
    library_name: "ebi_commands::ebi_command_discover::EBI_DISCOVER_OCCURRENCE",
    explanation_short: "Give each transition a weight that matches the occurrences of its label; silent transitions get a weight of 1.", 
    explanation_long: None, 
    latex_link: Some("~\\cite{DBLP:conf/icpm/BurkeLW20}"), 
    cli_command: None, 
    exact_arithmetic: true, 
    input_types: &[ 
        &[ &EbiInputType::Trait(EbiTrait::FiniteStochasticLanguage)], 
        &[ &EbiInputType::Object(EbiObjectType::LabelledPetriNet)]
    ], 
    input_names: &[ "FILE_1", "FILE_2" ], 
    input_helps: &[ "A finite stochastic language (log) to get the occurrences from.", "A labelled Petri net with the control flow." ], 
=======
pub const EBI_DISCOVER_DIRECTLY_FOLLOWS: EbiCommand = EbiCommand::Command {
    name_short: "dfg",
    name_long: Some("directly-follows-graph"),
    explanation_short: "Discover a directly follows graph.",
    explanation_long: None,
    latex_link: Some("~\\cite{DBLP:conf/icpm/LeemansPW19}"),
    cli_command: None,
    exact_arithmetic: true,
    input_types: &[
        &[
            &EbiInputType::Trait(EbiTrait::EventLog),
            &EbiInputType::Trait(EbiTrait::FiniteStochasticLanguage),
        ],
        &[&EbiInputType::Fraction],
    ],
    input_names: &["LANG", "MIN_FITNESS"],
    input_helps: &[
        "A finite stochastic language.",
        "The minimum fraction of traces that should fit the resulting model.",
    ],
    execute: |mut inputs, _| {
        let lang = inputs.remove(0);
        let minimum_fitness = inputs
            .remove(0)
            .to_type::<Fraction>()
            .with_context(|| "reading minimum fitness")?;
        match lang {
            EbiInput::Trait(EbiTraitObject::EventLog(mut log), _) => {
                Ok(EbiOutput::Object(EbiObject::DirectlyFollowsGraph(
                    log.mine_directly_follows_model_filtering(&minimum_fitness)?,
                )))
            }
            EbiInput::Trait(EbiTraitObject::FiniteStochasticLanguage(mut slang), _) => {
                Ok(EbiOutput::Object(EbiObject::DirectlyFollowsGraph(
                    slang.mine_directly_follows_model_filtering(&minimum_fitness)?,
                )))
            }
            _ => Err(anyhow!(
                "can only apply directly follows model miner to event log or finite stochastic language"
            )),
        }
    },
    output_type: &EbiOutputType::ObjectType(EbiObjectType::DirectlyFollowsGraph),
};

pub const EBI_DISCOVER_OCCURRENCE: EbiCommand = EbiCommand::Group {
    name_short: "occ",
    name_long: Some("occurrence"),
    explanation_short: "Give each transition a weight that matches the occurrences of its label; silent transitions get a weight of 1.",
    explanation_long: None,
    children: &[&EBI_DISCOVER_OCCURRENCE_LPN, &EBI_DISCOVER_OCCURRENCE_PTREE],
};

pub const EBI_DISCOVER_OCCURRENCE_LPN: EbiCommand = EbiCommand::Command {
    name_short: "lpn",
    name_long: Some("labelled-petri-net"),
    explanation_short: "Give each transition a weight that matches the occurrences of its label; silent transitions get a weight of 1.",
    explanation_long: None,
    latex_link: Some("~\\cite{DBLP:conf/icpm/BurkeLW20}"),
    cli_command: None,
    exact_arithmetic: true,
    input_types: &[
        &[&EbiInputType::Trait(EbiTrait::FiniteStochasticLanguage)],
        &[&EbiInputType::Object(EbiObjectType::LabelledPetriNet)],
    ],
    input_names: &["FILE_1", "FILE_2"],
    input_helps: &[
        "A finite stochastic language (log) to get the occurrences from.",
        "A labelled Petri net with the control flow.",
    ],
>>>>>>> d1134dff
    execute: |mut inputs, _| {
        let language = inputs
            .remove(0)
            .to_type::<dyn EbiTraitFiniteStochasticLanguage>()?;
        let lpn = inputs.remove(0).to_type::<LabelledPetriNet>()?;
        Ok(EbiOutput::Object(EbiObject::StochasticLabelledPetriNet(
            lpn.mine_occurrences_stochastic_lpn(language),
        )))
    },
    output_type: &EbiOutputType::ObjectType(EbiObjectType::StochasticLabelledPetriNet),
};

<<<<<<< HEAD
pub const EBI_DISCOVER_UNIFORM: EbiCommand = EbiCommand::Command { 
    name_short: "uni", 
    name_long: Some("uniform"), 
    library_name: "ebi_commands::ebi_command_discover::EBI_DISCOVER_UNIFORM",
    explanation_short: "Give each transition a weight of 1.", 
    explanation_long: None, 
    latex_link: None, 
    cli_command: None, 
    exact_arithmetic: true, 
    input_types: &[ 
        &[ &EbiInputType::Object(EbiObjectType::LabelledPetriNet)]
    ], 
    input_names: &["LPN_FILE" ], 
    input_helps: &[ "A labelled Petri net." ], 
=======
pub const EBI_DISCOVER_OCCURRENCE_PTREE: EbiCommand = EbiCommand::Command {
    name_short: "ptree",
    name_long: Some("process-tree"),
    explanation_short: "Give each leaf a weight that matches the occurrences of its label; silent leaves get a weight of 1.",
    explanation_long: None,
    latex_link: Some("~\\cite{DBLP:conf/icpm/BurkeLW20}"),
    cli_command: None,
    exact_arithmetic: true,
    input_types: &[
        &[&EbiInputType::Trait(EbiTrait::FiniteStochasticLanguage)],
        &[&EbiInputType::Object(EbiObjectType::ProcessTree)],
    ],
    input_names: &["LANG", "TREE"],
    input_helps: &[
        "A finite stochastic language (log) to get the occurrences from.",
        "A process tree with the control flow.",
    ],
    execute: |mut inputs, _| {
        let language = inputs
            .remove(0)
            .to_type::<dyn EbiTraitFiniteStochasticLanguage>()?;
        let lpn = inputs.remove(0).to_type::<ProcessTree>()?;
        Ok(EbiOutput::Object(EbiObject::StochasticProcessTree(
            lpn.mine_occurrences_stochastic_tree(language),
        )))
    },
    output_type: &EbiOutputType::ObjectType(EbiObjectType::StochasticProcessTree),
};

pub const EBI_DISCOVER_UNIFORM: EbiCommand = EbiCommand::Group {
    name_short: "uni",
    name_long: Some("uniform"),
    explanation_short: "Give each transition a weight of 1.",
    explanation_long: None,
    children: &[&EBI_DISCOVER_UNIFORM_LPN, &EBI_DISCOVER_UNIFORM_PTREE],
};

pub const EBI_DISCOVER_UNIFORM_LPN: EbiCommand = EbiCommand::Command {
    name_short: "lpn",
    name_long: Some("labelled-petri-net"),
    explanation_short: "Give each transition a weight of 1 in a labelled Petri net.",
    explanation_long: None,
    latex_link: None,
    cli_command: None,
    exact_arithmetic: true,
    input_types: &[&[&EbiInputType::Object(EbiObjectType::LabelledPetriNet)]],
    input_names: &["MODEL"],
    input_helps: &["A labelled Petri net."],
>>>>>>> d1134dff
    execute: |mut inputs, _| {
        let lpn = inputs.remove(0).to_type::<LabelledPetriNet>()?;
        Ok(EbiOutput::Object(EbiObject::StochasticLabelledPetriNet(
            lpn.mine_uniform_stochastic_lpn(),
        )))
    },
    output_type: &EbiOutputType::ObjectType(EbiObjectType::StochasticLabelledPetriNet),
};

pub const EBI_DISCOVER_UNIFORM_PTREE: EbiCommand = EbiCommand::Command {
    name_short: "ptree",
    name_long: Some("process-tree"),
    explanation_short: "Give each leaf a weight of 1 in a process tree.",
    explanation_long: None,
    latex_link: None,
    cli_command: None,
    exact_arithmetic: true,
    input_types: &[&[&EbiInputType::Object(EbiObjectType::ProcessTree)]],
    input_names: &["TREE"],
    input_helps: &["A process tree."],
    execute: |mut inputs, _| {
        let tree = inputs.remove(0).to_type::<ProcessTree>()?;
        Ok(EbiOutput::Object(EbiObject::StochasticProcessTree(
            tree.mine_uniform_stochastic_tree(),
        )))
    },
    output_type: &EbiOutputType::ObjectType(EbiObjectType::StochasticProcessTree),
};<|MERGE_RESOLUTION|>--- conflicted
+++ resolved
@@ -36,26 +36,10 @@
     ],
 };
 
-<<<<<<< HEAD
-pub const EBI_DISCOVER_ALIGNMENTS: EbiCommand = EbiCommand::Command { 
-    name_short: "ali", 
-    name_long: Some("alignments"), 
-    library_name: "ebi_commands::ebi_command_discover::EBI_DISCOVER_ALIGNMENTS",
-    explanation_short: "Give each transition a weight that matches the aligned occurrences of its label. The model must be livelock-free.", 
-    explanation_long: None, 
-    latex_link: Some("~\\cite{DBLP:conf/icpm/BurkeLW20}"), 
-    cli_command: None, 
-    exact_arithmetic: true, 
-    input_types: &[ 
-        &[ &EbiInputType::Trait(EbiTrait::FiniteStochasticLanguage)], 
-        &[ &EbiInputType::Object(EbiObjectType::LabelledPetriNet)]
-    ], 
-    input_names: &[ "FILE_1", "FILE_2" ], 
-    input_helps: &[ "A finite stochastic language (log) to get the occurrences from.", "A labelled Petri net with the control flow." ], 
-=======
 pub const EBI_DISCOVER_ALIGNMENTS: EbiCommand = EbiCommand::Command {
     name_short: "ali",
     name_long: Some("alignments"),
+    library_name: "ebi_commands::ebi_command_discover::EBI_DISCOVER_ALIGNMENTS",
     explanation_short: "Give each transition a weight that matches the aligned occurrences of its label. The model must be livelock-free.",
     explanation_long: None,
     latex_link: Some("~\\cite{DBLP:conf/icpm/BurkeLW20}"),
@@ -70,7 +54,6 @@
         "A finite stochastic language (log) to get the occurrences from.",
         "A labelled Petri net with the control flow.",
     ],
->>>>>>> d1134dff
     execute: |mut inputs, _| {
         let language = inputs
             .remove(0)
@@ -83,26 +66,10 @@
     output_type: &EbiOutputType::ObjectType(EbiObjectType::StochasticLabelledPetriNet),
 };
 
-<<<<<<< HEAD
-pub const EBI_DISCOVER_OCCURRENCE: EbiCommand = EbiCommand::Command { 
-    name_short: "occ", 
-    name_long: Some("occurrence"), 
-    library_name: "ebi_commands::ebi_command_discover::EBI_DISCOVER_OCCURRENCE",
-    explanation_short: "Give each transition a weight that matches the occurrences of its label; silent transitions get a weight of 1.", 
-    explanation_long: None, 
-    latex_link: Some("~\\cite{DBLP:conf/icpm/BurkeLW20}"), 
-    cli_command: None, 
-    exact_arithmetic: true, 
-    input_types: &[ 
-        &[ &EbiInputType::Trait(EbiTrait::FiniteStochasticLanguage)], 
-        &[ &EbiInputType::Object(EbiObjectType::LabelledPetriNet)]
-    ], 
-    input_names: &[ "FILE_1", "FILE_2" ], 
-    input_helps: &[ "A finite stochastic language (log) to get the occurrences from.", "A labelled Petri net with the control flow." ], 
-=======
 pub const EBI_DISCOVER_DIRECTLY_FOLLOWS: EbiCommand = EbiCommand::Command {
     name_short: "dfg",
     name_long: Some("directly-follows-graph"),
+    library_name: "ebi_commands::ebi_command_discover::EBI_DISCOVER_DIRECTLY_FOLLOWS",
     explanation_short: "Discover a directly follows graph.",
     explanation_long: None,
     latex_link: Some("~\\cite{DBLP:conf/icpm/LeemansPW19}"),
@@ -145,32 +112,21 @@
     output_type: &EbiOutputType::ObjectType(EbiObjectType::DirectlyFollowsGraph),
 };
 
-pub const EBI_DISCOVER_OCCURRENCE: EbiCommand = EbiCommand::Group {
-    name_short: "occ",
-    name_long: Some("occurrence"),
-    explanation_short: "Give each transition a weight that matches the occurrences of its label; silent transitions get a weight of 1.",
-    explanation_long: None,
-    children: &[&EBI_DISCOVER_OCCURRENCE_LPN, &EBI_DISCOVER_OCCURRENCE_PTREE],
-};
-
-pub const EBI_DISCOVER_OCCURRENCE_LPN: EbiCommand = EbiCommand::Command {
-    name_short: "lpn",
-    name_long: Some("labelled-petri-net"),
-    explanation_short: "Give each transition a weight that matches the occurrences of its label; silent transitions get a weight of 1.",
-    explanation_long: None,
-    latex_link: Some("~\\cite{DBLP:conf/icpm/BurkeLW20}"),
-    cli_command: None,
-    exact_arithmetic: true,
-    input_types: &[
-        &[&EbiInputType::Trait(EbiTrait::FiniteStochasticLanguage)],
-        &[&EbiInputType::Object(EbiObjectType::LabelledPetriNet)],
-    ],
-    input_names: &["FILE_1", "FILE_2"],
-    input_helps: &[
-        "A finite stochastic language (log) to get the occurrences from.",
-        "A labelled Petri net with the control flow.",
-    ],
->>>>>>> d1134dff
+pub const EBI_DISCOVER_OCCURRENCE: EbiCommand = EbiCommand::Command { 
+    name_short: "occ", 
+    name_long: Some("occurrence"), 
+    library_name: "ebi_commands::ebi_command_discover::EBI_DISCOVER_OCCURRENCE",
+    explanation_short: "Give each transition a weight that matches the occurrences of its label; silent transitions get a weight of 1.", 
+    explanation_long: None, 
+    latex_link: Some("~\\cite{DBLP:conf/icpm/BurkeLW20}"), 
+    cli_command: None, 
+    exact_arithmetic: true, 
+    input_types: &[ 
+        &[ &EbiInputType::Trait(EbiTrait::FiniteStochasticLanguage)], 
+        &[ &EbiInputType::Object(EbiObjectType::LabelledPetriNet)]
+    ], 
+    input_names: &[ "FILE_1", "FILE_2" ], 
+    input_helps: &[ "A finite stochastic language (log) to get the occurrences from.", "A labelled Petri net with the control flow." ], 
     execute: |mut inputs, _| {
         let language = inputs
             .remove(0)
@@ -183,7 +139,36 @@
     output_type: &EbiOutputType::ObjectType(EbiObjectType::StochasticLabelledPetriNet),
 };
 
-<<<<<<< HEAD
+pub const EBI_DISCOVER_OCCURRENCE_PTREE: EbiCommand = EbiCommand::Command {
+    name_short: "ptree",
+    name_long: Some("process-tree"),
+    library_name: "ebi_commands::ebi_command_discover::EBI_DISCOVER_OCCURRENCE_PTREE",
+    explanation_short: "Give each leaf a weight that matches the occurrences of its label; silent leaves get a weight of 1.",
+    explanation_long: None,
+    latex_link: Some("~\\cite{DBLP:conf/icpm/BurkeLW20}"),
+    cli_command: None,
+    exact_arithmetic: true,
+    input_types: &[
+        &[&EbiInputType::Trait(EbiTrait::FiniteStochasticLanguage)],
+        &[&EbiInputType::Object(EbiObjectType::ProcessTree)],
+    ],
+    input_names: &["LANG", "TREE"],
+    input_helps: &[
+        "A finite stochastic language (log) to get the occurrences from.",
+        "A process tree with the control flow.",
+    ],
+    execute: |mut inputs, _| {
+        let language = inputs
+            .remove(0)
+            .to_type::<dyn EbiTraitFiniteStochasticLanguage>()?;
+        let lpn = inputs.remove(0).to_type::<ProcessTree>()?;
+        Ok(EbiOutput::Object(EbiObject::StochasticProcessTree(
+            lpn.mine_occurrences_stochastic_tree(language),
+        )))
+    },
+    output_type: &EbiOutputType::ObjectType(EbiObjectType::StochasticProcessTree),
+};
+
 pub const EBI_DISCOVER_UNIFORM: EbiCommand = EbiCommand::Command { 
     name_short: "uni", 
     name_long: Some("uniform"), 
@@ -198,56 +183,6 @@
     ], 
     input_names: &["LPN_FILE" ], 
     input_helps: &[ "A labelled Petri net." ], 
-=======
-pub const EBI_DISCOVER_OCCURRENCE_PTREE: EbiCommand = EbiCommand::Command {
-    name_short: "ptree",
-    name_long: Some("process-tree"),
-    explanation_short: "Give each leaf a weight that matches the occurrences of its label; silent leaves get a weight of 1.",
-    explanation_long: None,
-    latex_link: Some("~\\cite{DBLP:conf/icpm/BurkeLW20}"),
-    cli_command: None,
-    exact_arithmetic: true,
-    input_types: &[
-        &[&EbiInputType::Trait(EbiTrait::FiniteStochasticLanguage)],
-        &[&EbiInputType::Object(EbiObjectType::ProcessTree)],
-    ],
-    input_names: &["LANG", "TREE"],
-    input_helps: &[
-        "A finite stochastic language (log) to get the occurrences from.",
-        "A process tree with the control flow.",
-    ],
-    execute: |mut inputs, _| {
-        let language = inputs
-            .remove(0)
-            .to_type::<dyn EbiTraitFiniteStochasticLanguage>()?;
-        let lpn = inputs.remove(0).to_type::<ProcessTree>()?;
-        Ok(EbiOutput::Object(EbiObject::StochasticProcessTree(
-            lpn.mine_occurrences_stochastic_tree(language),
-        )))
-    },
-    output_type: &EbiOutputType::ObjectType(EbiObjectType::StochasticProcessTree),
-};
-
-pub const EBI_DISCOVER_UNIFORM: EbiCommand = EbiCommand::Group {
-    name_short: "uni",
-    name_long: Some("uniform"),
-    explanation_short: "Give each transition a weight of 1.",
-    explanation_long: None,
-    children: &[&EBI_DISCOVER_UNIFORM_LPN, &EBI_DISCOVER_UNIFORM_PTREE],
-};
-
-pub const EBI_DISCOVER_UNIFORM_LPN: EbiCommand = EbiCommand::Command {
-    name_short: "lpn",
-    name_long: Some("labelled-petri-net"),
-    explanation_short: "Give each transition a weight of 1 in a labelled Petri net.",
-    explanation_long: None,
-    latex_link: None,
-    cli_command: None,
-    exact_arithmetic: true,
-    input_types: &[&[&EbiInputType::Object(EbiObjectType::LabelledPetriNet)]],
-    input_names: &["MODEL"],
-    input_helps: &["A labelled Petri net."],
->>>>>>> d1134dff
     execute: |mut inputs, _| {
         let lpn = inputs.remove(0).to_type::<LabelledPetriNet>()?;
         Ok(EbiOutput::Object(EbiObject::StochasticLabelledPetriNet(
@@ -260,6 +195,7 @@
 pub const EBI_DISCOVER_UNIFORM_PTREE: EbiCommand = EbiCommand::Command {
     name_short: "ptree",
     name_long: Some("process-tree"),
+    library_name: "ebi_commands::ebi_command_discover::EBI_DISCOVER_UNIFORM_PTREE",
     explanation_short: "Give each leaf a weight of 1 in a process tree.",
     explanation_long: None,
     latex_link: None,
