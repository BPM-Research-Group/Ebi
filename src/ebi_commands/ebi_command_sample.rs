use anyhow::{Context, Result, anyhow};

use crate::{
    ebi_framework::{
        ebi_command::EbiCommand,
        ebi_input::{EbiInput, EbiInputType},
        ebi_object::{EbiObject, EbiObjectType, EbiTraitObject},
        ebi_output::{EbiOutput, EbiOutputType},
        ebi_trait::EbiTrait,
    },
    ebi_objects::{event_log::EventLog, finite_stochastic_language::FiniteStochasticLanguage},
    techniques::{sample::Sampler, sample_folds::FoldsSampler},
};

pub const SAMPLED_OBJECT_INPUTS: &[&EbiInputType] = &[
    &EbiInputType::Trait(EbiTrait::FiniteStochasticLanguage),
    &EbiInputType::Trait(EbiTrait::StochasticSemantics),
];

pub fn get_sampled_object(
    object: EbiInput,
    number_of_traces: usize,
) -> Result<FiniteStochasticLanguage> {
    match object {
        EbiInput::Trait(EbiTraitObject::FiniteStochasticLanguage(slang), _) => slang
            .sample(number_of_traces)
            .context("Sample finite stochastic language."),
        EbiInput::Trait(EbiTraitObject::StochasticSemantics(semantics), _) => semantics
            .sample(number_of_traces)
            .context("Sample semantics."),
        _ => unreachable!(),
    }
}

pub const EBI_SAMPLE: EbiCommand = EbiCommand::Group {
    name_short: "sam",
    name_long: Some("sample"),
<<<<<<< HEAD
    library_name: "ebi_commands::ebi_command_sample::EBI_SAMPLE",
    explanation_short: "Sample traces randomly.",
    explanation_long: Some("Sample traces randomly. Please note that this may run forever if the model contains a livelock."),
=======
    explanation_short: "Draw traces randomly from a model or an event log.",
    explanation_long: None,
    children: &[&EBI_SAMPLE_FOLDS, &EBI_SAMPLE_TRACES],
};

pub const EBI_SAMPLE_TRACES: EbiCommand = EbiCommand::Command {
    name_short: "tra",
    name_long: Some("traces"),
    explanation_short: "Draw traces randomly from a model.",
    explanation_long: Some(
        "Sample traces randomly. Please note that this may run forever if the model contains a livelock.",
    ),
>>>>>>> 4547820e
    latex_link: None,
    cli_command: None,
    exact_arithmetic: true,
    input_types: &[
        SAMPLED_OBJECT_INPUTS,
        &[&EbiInputType::Usize(Some(1), None, None)],
    ],
    input_names: &["FILE", "NUMBER_OF_TRACES"],
    input_helps: &[
        "The stochastic semantics (model).",
        "The number of traces to be sampled.",
    ],
    execute: |mut inputs, _| {
        let object = inputs.remove(0);
        let number_of_traces = inputs.remove(0).to_type::<usize>()?;
        let result: FiniteStochasticLanguage = get_sampled_object(object, *number_of_traces)?;
        return Ok(EbiOutput::Object(EbiObject::FiniteStochasticLanguage(
            result,
        )));
    },
    output_type: &EbiOutputType::ObjectType(EbiObjectType::FiniteStochasticLanguage),
};

pub const EBI_SAMPLE_FOLDS: EbiCommand = EbiCommand::Command {
    name_short: "folds",
    name_long: None,
    explanation_short: "Randomly split a log into a given number of sub-logs, and return a specific one of these sub-logs.",
    explanation_long: Some(
        "Randomly but reproducibly split a log into a given number of sub-logs. Each trace has a likelihood of 1/folds to end up in any of the folds. Giving the same random seed yields the same split, as long as the same build number of Ebi is used. 
        \n\n For instance, one can perform k-fold cross validation: one would repeatedly apply the folds command with the same seed and the same number of folds, but vary the returned sub-logs.",
    ),
    latex_link: None,
    cli_command: None,
    exact_arithmetic: true,
    input_types: &[
        &[&EbiInputType::Object(EbiObjectType::EventLog)],
        &[&EbiInputType::Usize(Some(1), None, None)],
        &[&EbiInputType::Usize(None, None, None)],
        &[&EbiInputType::Usize(None, None, None)],
    ],
    input_names: &["LOG", "NUMBER_OF_FOLDS", "SEED", "RETURN_FOLD"],
    input_helps: &[
        "The event log.",
        "The number of folds.",
        "The random seed.",
        "The fold to be returned.",
    ],
    execute: |mut inputs, _| {
        let mut log = inputs.remove(0).to_type::<EventLog>()?;
        let number_of_folds = *inputs.remove(0).to_type::<usize>()?;
        let seed = *inputs.remove(0).to_type::<usize>()?;
        let return_fold = *inputs.remove(0).to_type::<usize>()?;

        if return_fold >= number_of_folds {
            return Err(anyhow!(
                "fold {} was requested, but there are only {} folds.",
                return_fold,
                number_of_folds
            ));
        }

        let number_of_folds: u32 = number_of_folds.try_into()?;
        let seed: u64 = seed.try_into()?;
        let return_fold: u32 = return_fold.try_into()?;

        log.sample_folds(number_of_folds, seed, return_fold);
        Ok(EbiOutput::Object(EbiObject::EventLog(*log)))
    },
    output_type: &EbiOutputType::ObjectType(EbiObjectType::EventLog),
};<|MERGE_RESOLUTION|>--- conflicted
+++ resolved
@@ -35,11 +35,6 @@
 pub const EBI_SAMPLE: EbiCommand = EbiCommand::Group {
     name_short: "sam",
     name_long: Some("sample"),
-<<<<<<< HEAD
-    library_name: "ebi_commands::ebi_command_sample::EBI_SAMPLE",
-    explanation_short: "Sample traces randomly.",
-    explanation_long: Some("Sample traces randomly. Please note that this may run forever if the model contains a livelock."),
-=======
     explanation_short: "Draw traces randomly from a model or an event log.",
     explanation_long: None,
     children: &[&EBI_SAMPLE_FOLDS, &EBI_SAMPLE_TRACES],
@@ -48,11 +43,11 @@
 pub const EBI_SAMPLE_TRACES: EbiCommand = EbiCommand::Command {
     name_short: "tra",
     name_long: Some("traces"),
+    library_name: "ebi_commands::ebi_command_sample::EBI_SAMPLE_TRACES",
     explanation_short: "Draw traces randomly from a model.",
     explanation_long: Some(
         "Sample traces randomly. Please note that this may run forever if the model contains a livelock.",
     ),
->>>>>>> 4547820e
     latex_link: None,
     cli_command: None,
     exact_arithmetic: true,
@@ -79,6 +74,7 @@
 pub const EBI_SAMPLE_FOLDS: EbiCommand = EbiCommand::Command {
     name_short: "folds",
     name_long: None,
+    library_name: "ebi_commands::ebi_command_sample::EBI_SAMPLE_FOLDS",
     explanation_short: "Randomly split a log into a given number of sub-logs, and return a specific one of these sub-logs.",
     explanation_long: Some(
         "Randomly but reproducibly split a log into a given number of sub-logs. Each trace has a likelihood of 1/folds to end up in any of the folds. Giving the same random seed yields the same split, as long as the same build number of Ebi is used. 
