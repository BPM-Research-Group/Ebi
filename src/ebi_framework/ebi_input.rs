--- conflicted
+++ resolved
@@ -275,11 +275,8 @@
     StochasticLabelledPetriNet(fn(&mut dyn BufRead) -> Result<EbiObject>),
     Alignments(fn(&mut dyn BufRead) -> Result<EbiObject>),
     DeterministicFiniteAutomaton(fn(&mut dyn BufRead) -> Result<EbiObject>),
-<<<<<<< HEAD
     ProcessTree(fn(&mut dyn BufRead) -> Result<EbiObject>),
-=======
     Executions(fn(&mut dyn BufRead) -> Result<EbiObject>),
->>>>>>> 141383cd
 }
 
 impl EbiObjectImporter {
@@ -294,11 +291,8 @@
             EbiObjectImporter::StochasticLabelledPetriNet(_) => EbiObjectType::StochasticLabelledPetriNet,
             EbiObjectImporter::Alignments(_) => EbiObjectType::Alignments,
             EbiObjectImporter::DeterministicFiniteAutomaton(_) => EbiObjectType::DeterministicFiniteAutomaton,
-<<<<<<< HEAD
             EbiObjectImporter::ProcessTree(_) => EbiObjectType::ProcessTree,
-=======
             EbiObjectImporter::Executions(_) => EbiObjectType::Executions,
->>>>>>> 141383cd
         }
     }
     
@@ -313,11 +307,8 @@
             EbiObjectImporter::StochasticLabelledPetriNet(importer) => *importer,
             EbiObjectImporter::Alignments(importer) => *importer,
             EbiObjectImporter::DeterministicFiniteAutomaton(importer) => *importer,
-<<<<<<< HEAD
             EbiObjectImporter::ProcessTree(importer) => *importer,
-=======
             EbiObjectImporter::Executions(importer) => *importer,
->>>>>>> 141383cd
         }
     }
 }
