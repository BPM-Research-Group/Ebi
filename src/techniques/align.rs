--- conflicted
+++ resolved
@@ -288,15 +288,11 @@
 impl AlignmentHeuristics for LabelledPetriNet {
     type AState = LPNMarking;
 
-<<<<<<< HEAD
-    fn underestimate_cost_to_final_synchronous_state(&self, _trace: &Vec<Activity>, _trace_index: &usize, _state: &Self::AState) -> usize {
-=======
     fn initialise_alignment_heuristic_cache(&self) -> Vec<Vec<usize>> {
         vec![]
     }
 
     fn underestimate_cost_to_final_synchronous_state(&self, _trace: &Vec<Activity>, _trace_index: &usize, _state: &Self::AState, _cache: &Vec<Vec<usize>>) -> usize {
->>>>>>> 32e3c6e4
         0
     }
 }
@@ -308,11 +304,7 @@
         vec![]
     }
 
-<<<<<<< HEAD
-    fn underestimate_cost_to_final_synchronous_state(&self, _trace: &Vec<Activity>, _trace_index: &usize, _state: &Self::AState) -> usize {
-=======
     fn underestimate_cost_to_final_synchronous_state(&self, _trace: &Vec<Activity>, _trace_index: &usize, _state: &Self::AState, _cache: &Vec<Vec<usize>>) -> usize {
->>>>>>> 32e3c6e4
         0
     }
 }
