use crate::{
    ebi_file_handlers::{
        event_log_xes::EBI_EVENT_LOG_XES, finite_language::EBI_FINITE_LANGUAGE,
        finite_stochastic_language::EBI_FINITE_STOCHASTIC_LANGUAGE,
        labelled_petri_net::EBI_LABELLED_PETRI_NET, process_tree::EBI_PROCESS_TREE,
    },
    ebi_framework::{
        ebi_command::EbiCommand,
        ebi_input::{EbiInput, EbiInputType},
        ebi_output::{self, EbiOutput},
        ebi_trait::EbiTrait,
        ebi_trait_object::EbiTraitObject,
    },
    ebi_traits::ebi_trait_semantics::{EbiTraitSemantics, ToSemantics},
    prom::prom_link::attempt_parse,
};
use anyhow::{Result, anyhow};
use ebi_arithmetic::{
    MaybeExact,
    fraction::{approximate::Approximate, fraction::Fraction},
    is_exact_globally,
};
use ebi_objects::{
    EventLogXes, NumberOfTraces,
    activity_key::activity_key::ActivityKey,
    constants::{ebi_object::EbiObject, ebi_object_type::EbiObjectType},
    ebi_objects::{
        event_log::EventLog, finite_language::FiniteLanguage,
        finite_stochastic_language::FiniteStochasticLanguage, labelled_petri_net::LabelledPetriNet,
        process_tree::ProcessTree,
    },
    marking::Marking,
};
use malachite::Natural;
use polars::prelude::*;
use process_mining::event_log::{
    AttributeValue, Attributes, Event, EventLog as ProcessMiningEventLog, Trace,
    event_log_struct::{EventLogClassifier, to_attributes},
};
use pyo3::{
    IntoPyObjectExt,
    exceptions::PyValueError,
    prelude::*,
    types::{IntoPyDict, PyAny, PyDict, PyList, PySet, PyString},
};
use std::{
    collections::HashMap,
    io::Cursor,
    iter::Peekable,
    str::{Chars, FromStr},
};

type Importer = fn(&Bound<'_, PyAny>, &[&'static EbiInputType]) -> PyResult<EbiInput>;
pub const IMPORTERS: &[Importer] = &[
    usize::import_from_pm4py,
    Fraction::import_from_pm4py,
    EventLog::import_from_pm4py,
    LabelledPetriNet::import_from_pm4py,
    ProcessTree::import_from_pm4py,
];

pub trait ImportableFromPM4Py {
    /// Imports a PM4Py Object as its Ebi equivalent.
    fn import_from_pm4py(
        object: &Bound<'_, PyAny>,
        input_types: &[&'static EbiInputType],
    ) -> PyResult<EbiInput>;
}
pub trait ExportableToPM4Py {
    /// Exports an Ebi Object as its PM4Py equivalent.
    fn export_to_pm4py(&self, py: Python<'_>) -> PyResult<Py<PyAny>>;
}

impl ExportableToPM4Py for EbiOutput {
    fn export_to_pm4py(&self, py: Python<'_>) -> PyResult<Py<PyAny>> {
        match self {
            EbiOutput::Fraction(frac) => frac.export_to_pm4py(py),
            EbiOutput::Bool(value) => value.export_to_pm4py(py),
            EbiOutput::Usize(value) => value.export_to_pm4py(py),
            EbiOutput::Object(EbiObject::EventLogXes(event_log)) => {
                // special case: export EventLog directly
                event_log.export_to_pm4py(py)
            }
            // default: no exporter available (not implemented yet or no equivalent in PM4Py) -> return string representation
            EbiOutput::Object(_)
            | EbiOutput::String(_)
            | EbiOutput::LogDiv(_)
            | EbiOutput::ContainsRoot(_)
            | EbiOutput::RootLogDiv(_) => {
                let exporter =
                    EbiCommand::select_exporter(&self.get_type(), None, None).map_err(|e| {
                        pyo3::exceptions::PyException::new_err(format!("Export error: {}", e))
                    })?;

                let output_string = if exporter.is_binary() {
                    let bytes =
                        ebi_output::export_to_bytes(self.clone(), exporter).map_err(|e| {
                            pyo3::exceptions::PyException::new_err(format!("Export error: {}", e))
                        })?;
                    String::from_utf8(bytes).map_err(|e| {
                        pyo3::exceptions::PyException::new_err(format!(
                            "UTF8 conversion error: {}",
                            e
                        ))
                    })?
                } else {
                    ebi_output::export_to_string(self.clone(), exporter).map_err(|e| {
                        pyo3::exceptions::PyException::new_err(format!("Export error: {}", e))
                    })?
                };
                let py_str = PyString::new(py, &output_string);
                Ok(py_str.into())
            }
        }
    }
}

impl ExportableToPM4Py for bool {
    fn export_to_pm4py(&self, py: Python<'_>) -> PyResult<Py<PyAny>> {
        Ok(self.into_py_any(py)?)
    }
}

impl ImportableFromPM4Py for usize {
    fn import_from_pm4py(
        integer: &Bound<'_, PyAny>,
        input_types: &[&'static EbiInputType],
    ) -> PyResult<EbiInput> {
        let value: usize = integer.extract().map_err(|_| {
            PyValueError::new_err("Expected a Python integer to convert to Rust usize")
        })?;
        for &itype in input_types {
            match itype {
                EbiInputType::Usize(..) => {
                    return Ok(EbiInput::Usize(value, itype));
                }
                _ => {}
            }
        }
        Err(PyValueError::new_err(
            "Integer could not be wrapped as any of the requested EbiInputType variants",
        ))
    }
}

impl ExportableToPM4Py for usize {
    fn export_to_pm4py(&self, py: Python<'_>) -> PyResult<Py<PyAny>> {
        // Convert the Rust `usize` to a Python integer
        Ok(self.into_py_any(py)?)
    }
}

impl ImportableFromPM4Py for Fraction {
    fn import_from_pm4py(
        double: &Bound<'_, PyAny>,
        input_types: &[&'static EbiInputType],
    ) -> PyResult<EbiInput> {
        let value: f64 = double.extract().map_err(|_| {
            PyValueError::new_err("Expected a Python double to convert to Rust usize")
        })?;

        let fraction: Fraction = value.to_string().parse().map_err(|_| {
            PyValueError::new_err("Failed to convert f64 to appropriate Rational type")
        })?;

        for &itype in input_types {
            match itype {
                EbiInputType::Fraction(..) => {
                    if is_exact_globally() {
                        return Ok(EbiInput::Fraction(fraction, itype));
                    } else {
                    }
                }
                _ => { /* skip other input types */ }
            }
        }
        Err(PyValueError::new_err(
            "Integer could not be wrapped as any of the requested EbiInputType variants",
        ))
    }
}

impl ExportableToPM4Py for Fraction {
    fn export_to_pm4py(&self, py: Python<'_>) -> PyResult<Py<PyAny>> {
        if let Ok(rat) = self.exact_ref() {
            // malachite does not offer any direct way to convert Rational to f64

            //create an approximation float
<<<<<<< HEAD
            let approx_string = format!("{:.4}", rat);
            println!("approx_string: {}", approx_string);
            let approx_float = approx_string.parse::<f64>()?;
=======
            let approx_float = match rat.clone().approximate() {
                Ok(x) => x,
                Err(e) => {
                    return Err(PyValueError::new_err(format!(
                        "Cannot approximate the fraction {}",
                        e
                    )));
                }
            };
>>>>>>> a48c0bea
            let py_approx_float = approx_float.into_py_any(py)?;

            //create the exact values
            let numerator = rat.numerator_ref();
            let py_numerator = natural_to_num_biguints(numerator).into_py_any(py)?;

            let denominator = rat.denominator_ref();
            let py_denominator = natural_to_num_biguints(denominator).into_py_any(py)?;

            //create the list
            let py_events = vec![py_approx_float, py_numerator, py_denominator];
            let py_list = PyList::new(py, py_events)?;

            Ok(py_list.into_py_any(py)?)
        } else if let Ok(flo) = self.approx_ref() {
            Ok(flo.into_py_any(py)?)
        } else {
            Err(PyValueError::new_err(
                "Cannot export a Fraction that combines Exact and Approx",
            ))
        }
    }
}

pub fn natural_to_num_biguints(n: &Natural) -> num_bigint::BigUint {
    let n_limbs = n.to_limbs_asc();
    let n_limbs_u32: Vec<u32> = n_limbs
        .iter()
        .flat_map(|u| vec![*u as u32, (u >> 32) as u32])
        .collect();
    num_bigint::BigUint::from_slice(&n_limbs_u32)
}

impl ImportableFromPM4Py for EventLog {
    fn import_from_pm4py(
        event_log: &Bound<'_, PyAny>,
        input_types: &[&'static EbiInputType],
    ) -> PyResult<EbiInput> {
        // Extract the list of traces from the PM4Py event log.
        let binding = event_log.getattr("_list")?;
        let py_traces = binding.downcast::<PyList>()?;
        let mut traces = Vec::new();
        for py_trace in py_traces.iter() {
            let trace = trace_from_py(&py_trace)?;
            traces.push(trace);
        }
        // Get log-level attributes, if available.
        let attributes = if let Ok(attr_obj) = event_log.getattr("_attributes") {
            convert_py_dict_to_attributes(&attr_obj)?
        } else {
            vec![]
        };
        // Create a ProcessMiningEventLog instance.
        let pm_log = ProcessMiningEventLog {
            attributes,
            traces,
            extensions: None,
            classifiers: None,
            global_trace_attrs: None,
            global_event_attrs: None,
        };
        // For classifier, we use a default one.
        let classifier = EventLogClassifier::default();
        let event_log_rust = EventLog::from((pm_log, classifier));

        for &itype in input_types {
            match itype {
                EbiInputType::Object(obj_type) if *obj_type == EbiObjectType::EventLog => {
                    let obj = EbiObject::EventLog(event_log_rust);
                    return Ok(EbiInput::Object(obj, &EBI_EVENT_LOG_XES));
                }
                EbiInputType::Trait(etrait) => {
                    match etrait {
                        EbiTrait::EventLog => {
                            let tobj = EbiTraitObject::EventLog(Box::new(event_log_rust));
                            return Ok(EbiInput::Trait(tobj, &EBI_EVENT_LOG_XES));
                        }
                        EbiTrait::FiniteStochasticLanguage => {
                            let fsl = Box::new(Into::<FiniteStochasticLanguage>::into(Into::<
                                FiniteStochasticLanguage,
                            >::into(
                                event_log_rust,
                            )));
                            let tobj = EbiTraitObject::FiniteStochasticLanguage(fsl);
                            return Ok(EbiInput::Trait(tobj, &EBI_FINITE_STOCHASTIC_LANGUAGE));
                        }
                        EbiTrait::FiniteLanguage => {
                            let fl = Box::new(Into::<FiniteLanguage>::into(
                                Into::<FiniteLanguage>::into(event_log_rust),
                            ));
                            let tobj = EbiTraitObject::FiniteLanguage(fl);
                            return Ok(EbiInput::Trait(tobj, &EBI_FINITE_LANGUAGE));
                        }
                        EbiTrait::QueriableStochasticLanguage => {
                            let qsl = Box::new(Into::<FiniteStochasticLanguage>::into(
                                Into::<FiniteStochasticLanguage>::into(event_log_rust),
                            ));
                            let tobj = EbiTraitObject::QueriableStochasticLanguage(qsl);
                            return Ok(EbiInput::Trait(
                                tobj,
                                &EBI_FINITE_STOCHASTIC_LANGUAGE,
                            ));
                        }
                        // … add more traits here …
                        _ => { /* this trait isn’t supported by EventLog; skip */ }
                    }
                }
                EbiInputType::AnyObject => {
                    let obj = EbiObject::EventLog(event_log_rust);
                    return Ok(EbiInput::Object(obj, &EBI_EVENT_LOG_XES));
                }
                _ => {
                    // skip other input types
                }
            }
        }

        Err(PyValueError::new_err(
            "EventLog could not be wrapped as any of the requested EbiInputType variants",
        ))
    }
}

impl ExportableToPM4Py for EventLogXes {
    fn export_to_pm4py(&self, py: Python<'_>) -> PyResult<Py<PyAny>> {
        let pm4py_module = py.import("pm4py.objects.log.obj")?;
        let py_event_cls = pm4py_module.getattr("Event")?;
        let py_trace_cls = pm4py_module.getattr("Trace")?;
        let py_log_cls = pm4py_module.getattr("EventLog")?;

        // Collect traces
        let mut py_traces = Vec::with_capacity(self.number_of_traces());

        for (_trace_idx, rust_trace) in self.rust4pm_log.traces.iter().enumerate() {
            // Collect events
            let mut py_events = Vec::with_capacity(rust_trace.events.len());

            for rust_event in &rust_trace.events {
                let py_dict = PyDict::new(py);

                for attr in &rust_event.attributes {
                    let py_val = match &attr.value {
                        AttributeValue::String(s) => s.into_py_any(py)?,
                        AttributeValue::Int(i) => i.into_py_any(py)?,
                        AttributeValue::Float(f) => f.into_py_any(py)?,
                        AttributeValue::Boolean(b) => b.into_py_any(py)?,
                        AttributeValue::Date(dt) => dt.to_rfc3339().into_py_any(py)?,
                        AttributeValue::ID(id) => id.to_string().into_py_any(py)?,
                        AttributeValue::List(list) => {
                            let py_list = PyList::new(
                                py,
                                list.iter()
                                    .map(|a| a.value.export_to_pm4py(py))
                                    .collect::<Result<Vec<_>, _>>()?,
                            )?;
                            py_list.into_py_any(py)?
                        }
                        AttributeValue::Container(container) => {
                            let py_container = PyDict::new(py);
                            for attr in container.iter() {
                                py_container
                                    .set_item(&attr.key, attr.value.export_to_pm4py(py)?)?;
                            }
                            py_container.into_py_any(py)?
                        }
                        AttributeValue::None() => py.None(),
                    };
                    py_dict.set_item(&attr.key, py_val)?;
                }

                let py_event = py_event_cls.call1((py_dict,))?;
                py_events.push(py_event);
            }

            let py_trace_list = PyList::new(py, py_events)?;

            // Trace attributes
            let py_trace_attrs = PyDict::new(py);
            for attr in &rust_trace.attributes {
                let py_val = match &attr.value {
                    AttributeValue::String(s) => s.into_py_any(py)?,
                    AttributeValue::Int(i) => i.into_py_any(py)?,
                    AttributeValue::Float(f) => f.into_py_any(py)?,
                    AttributeValue::Boolean(b) => b.into_py_any(py)?,
                    AttributeValue::Date(dt) => dt.to_rfc3339().into_py_any(py)?,
                    AttributeValue::ID(id) => id.to_string().into_py_any(py)?,
                    AttributeValue::List(list) => {
                        let py_list = PyList::new(
                            py,
                            list.iter()
                                .map(|a| a.value.export_to_pm4py(py))
                                .collect::<Result<Vec<_>, _>>()?,
                        )?;
                        py_list.into_py_any(py)?
                    }
                    AttributeValue::Container(container) => {
                        let py_container = PyDict::new(py);
                        for attr in container.iter() {
                            py_container.set_item(&attr.key, attr.value.export_to_pm4py(py)?)?;
                        }
                        py_container.into_py_any(py)?
                    }
                    AttributeValue::None() => py.None(),
                };
                py_trace_attrs.set_item(&attr.key, py_val)?;
            }

            let py_trace = py_trace_cls.call(
                (py_trace_list,),
                Some(&[("attributes", py_trace_attrs)].into_py_dict(py)?),
            )?;
            py_traces.push(py_trace);
        }

        let py_log_list = PyList::new(py, py_traces)?;

        // Log attributes
        let py_log_attrs = PyDict::new(py);
        for attr in &self.rust4pm_log.attributes {
            let py_val = match &attr.value {
                AttributeValue::String(s) => s.into_py_any(py)?,
                AttributeValue::Int(i) => i.into_py_any(py)?,
                AttributeValue::Float(f) => f.into_py_any(py)?,
                AttributeValue::Boolean(b) => b.into_py_any(py)?,
                AttributeValue::Date(dt) => dt.to_rfc3339().into_py_any(py)?,
                AttributeValue::ID(id) => id.to_string().into_py_any(py)?,
                AttributeValue::List(list) => {
                    let py_list = PyList::new(
                        py,
                        list.iter()
                            .map(|a| a.value.export_to_pm4py(py))
                            .collect::<Result<Vec<_>, _>>()?,
                    )?;
                    py_list.into_py_any(py)?
                }
                AttributeValue::Container(container) => {
                    let py_container = PyDict::new(py);
                    for attr in container.iter() {
                        py_container.set_item(&attr.key, attr.value.export_to_pm4py(py)?)?;
                    }
                    py_container.into_py_any(py)?
                }
                AttributeValue::None() => py.None(),
            };
            py_log_attrs.set_item(&attr.key, py_val)?;
        }

        let py_log = py_log_cls.call(
            (py_log_list,),
            Some(&[("attributes", py_log_attrs)].into_py_dict(py)?),
        )?;

        Ok(py_log.into())
    }
}

impl ExportableToPM4Py for AttributeValue {
    fn export_to_pm4py(&self, py: Python<'_>) -> PyResult<Py<PyAny>> {
        match self {
            AttributeValue::String(s) => Ok(s.into_py_any(py)?),
            AttributeValue::Date(dt) => Ok(dt.to_rfc3339().into_py_any(py)?), // export as ISO string
            AttributeValue::Int(i) => Ok(i.into_py_any(py)?),
            AttributeValue::Float(f) => Ok(f.into_py_any(py)?),
            AttributeValue::Boolean(b) => Ok(b.into_py_any(py)?),
            AttributeValue::ID(uuid) => Ok(uuid.to_string().into_py_any(py)?), // export as string
            AttributeValue::List(attrs) => {
                let py_list = PyList::new(
                    py,
                    attrs
                        .iter()
                        .map(|a| a.value.export_to_pm4py(py))
                        .collect::<PyResult<Vec<_>>>()?,
                )?;
                Ok(py_list.into_py_any(py)?)
            }
            AttributeValue::Container(attrs) => {
                let py_dict = PyDict::new(py);
                for attr in attrs {
                    py_dict.set_item(&attr.key, attr.value.export_to_pm4py(py)?)?;
                }
                Ok(py_dict.into_py_any(py)?)
            }
            AttributeValue::None() => Ok(py.None()),
        }
    }
}

impl ImportableFromPM4Py for LabelledPetriNet {
    fn import_from_pm4py(
        pn: &Bound<'_, PyAny>,
        input_types: &[&'static EbiInputType],
    ) -> PyResult<EbiInput> {
        // Retrieve "places", "transitions", and "arcs" attributes as sets.
        let binding = pn.getattr("places")?;
        let py_places = binding.downcast::<PySet>().map_err(|e| {
            pyo3::exceptions::PyValueError::new_err(format!("Failed to get places: {}", e))
        })?;
        let binding = pn.getattr("transitions")?;
        let py_transitions = binding.downcast::<PySet>().map_err(|e| {
            pyo3::exceptions::PyValueError::new_err(format!("Failed to get transitions: {}", e))
        })?;
        let binding = pn.getattr("arcs")?;
        let py_arcs = binding.downcast::<PySet>().map_err(|e| {
            pyo3::exceptions::PyValueError::new_err(format!("Failed to get arcs: {}", e))
        })?;

        // Convert sets to vectors.
        let places = py_places.iter().collect::<Vec<_>>();
        let transitions = py_transitions.iter().collect::<Vec<_>>();
        let arcs = py_arcs.iter().collect::<Vec<_>>();

        let num_places = places.len();
        let num_transitions = transitions.len();

        // Create mappings using raw pointers as keys.
        let mut place_idx_map: HashMap<usize, usize> = HashMap::new();
        for (i, place) in places.iter().enumerate() {
            place_idx_map.insert(place.as_ptr() as usize, i);
        }
        let mut trans_idx_map: HashMap<usize, usize> = HashMap::new();
        for (i, trans) in transitions.iter().enumerate() {
            trans_idx_map.insert(trans.as_ptr() as usize, i);
        }

        // For this example, assume initial marking is all zeros.
        let initial_marking = Marking {
            place2token: vec![0u64; num_places],
        };

        // Build labels vector for transitions.
        let mut activity_key = ActivityKey::new();
        let mut labels = Vec::with_capacity(num_transitions);
        for trans in transitions.iter() {
            if let Ok(label_obj) = trans.getattr("label") {
                let label_str: String = label_obj.extract().unwrap_or_default();
                let act = activity_key.process_activity(&label_str);
                labels.push(Some(act));
            } else {
                labels.push(None);
            }
        }

        // Initialize mapping vectors.
        let mut transition2input_places = vec![Vec::new(); num_transitions];
        let mut transition2output_places = vec![Vec::new(); num_transitions];
        let mut transition2input_places_cardinality = vec![Vec::new(); num_transitions]; // default cardinality
        let mut transition2output_places_cardinality = vec![Vec::new(); num_transitions]; // default cardinality
        let mut place2output_transitions = vec![Vec::new(); num_places];

        // Process each arc.
        for arc in arcs {
            // Each arc should have "source" and "target" attributes.
            let source = arc.getattr("source").map_err(|e| {
                pyo3::exceptions::PyValueError::new_err(format!(
                    "Arc missing source attribute: {}",
                    e
                ))
            })?;
            let target = arc.getattr("target").map_err(|e| {
                pyo3::exceptions::PyValueError::new_err(format!(
                    "Arc missing target attribute: {}",
                    e
                ))
            })?;
            let weight = arc.getattr("weight")?.extract::<u64>().map_err(|e| {
                pyo3::exceptions::PyValueError::new_err(format!(
                    "Arc missing weight attribute: {}",
                    e
                ))
            })?;
            let source_key = source.as_ptr() as usize;
            let target_key = target.as_ptr() as usize;

            if place_idx_map.contains_key(&source_key) {
                let p_idx = *place_idx_map.get(&source_key).unwrap();
                let t_idx = *trans_idx_map.get(&target_key).ok_or_else(|| {
                    pyo3::exceptions::PyValueError::new_err(
                        "Arc target not found among transitions",
                    )
                })?;
                // Update place-to-transition mappings.
                place2output_transitions[p_idx].push(t_idx);
                transition2input_places[t_idx].push(p_idx);
                transition2input_places_cardinality[t_idx].push(weight);
            } else if trans_idx_map.contains_key(&source_key) {
                let t_idx = *trans_idx_map.get(&source_key).unwrap();
                let p_idx = *place_idx_map.get(&target_key).ok_or_else(|| {
                    pyo3::exceptions::PyValueError::new_err("Arc target not found among places")
                })?;
                // Update transition-to-place mappings.
                transition2output_places[t_idx].push(p_idx);
                place2output_transitions[p_idx].push(t_idx);
                transition2output_places_cardinality[t_idx].push(weight);
            } else {
                return Err(pyo3::exceptions::PyValueError::new_err(
                    "Arc source not found in either places or transitions",
                ));
            }
        }

        let lpn = LabelledPetriNet {
            activity_key,
            initial_marking,
            labels,
            place2output_transitions,
            transition2input_places,
            transition2output_places,
            transition2input_places_cardinality,
            transition2output_places_cardinality,
        };

        //Ok(EbiObject::LabelledPetriNet(lpn))
        //Ok(lpn)

        for &itype in input_types {
            match itype {
                EbiInputType::Object(EbiObjectType::LabelledPetriNet) => {
                    let obj = EbiObject::LabelledPetriNet(lpn);
                    return Ok(EbiInput::Object(obj, &EBI_LABELLED_PETRI_NET));
                }
                EbiInputType::Trait(etrait) => match etrait {
                    EbiTrait::Semantics => {
                        let sem = EbiTraitSemantics::Marking(Box::new(lpn.clone()));
                        let trait_obj = EbiTraitObject::Semantics(sem);
                        return Ok(EbiInput::Trait(trait_obj, &EBI_LABELLED_PETRI_NET));
                    }
                    EbiTrait::Graphable => {
                        let graph = lpn.clone();
                        let trait_obj = EbiTraitObject::Graphable(Box::new(graph));
                        return Ok(EbiInput::Trait(trait_obj, &EBI_LABELLED_PETRI_NET));
                    }
                    _ => {}
                },
                EbiInputType::AnyObject => {
                    let obj = EbiObject::LabelledPetriNet(lpn);
                    return Ok(EbiInput::Object(obj, &EBI_LABELLED_PETRI_NET));
                }
                _ => {}
            }
        }

        Err(PyValueError::new_err(
            "Petri Net could not be wrapped as any of the requested EbiInputType variants",
        ))
    }
}

impl ImportableFromPM4Py for ProcessTree {
    fn import_from_pm4py(
        ptree: &Bound<'_, PyAny>,
        input_types: &[&'static EbiInputType],
    ) -> PyResult<EbiInput> {
        // 1) Get the `.ptree` text via Python's repr/to_string
        let repr: String = ptree.call_method0("to_string")?.extract().map_err(|e| {
            PyValueError::new_err(format!("Failed to serialize ProcessTree: {}", e))
        })?;

        // 2) Run our text‐based importer
        let text = translate_pm4py_process_tree(&repr)
            .map_err(|e| PyValueError::new_err(format!("Translation error: {}", e)))?;
        // 3) parse
        let rust_tree = ProcessTree::from_str(&text)
            .map_err(|e| PyValueError::new_err(format!("Import fail: {}", e)))?;

        // 3) Dispatch on requested input_types
        for &itype in input_types {
            match itype {
                // raw ProcessTree object
                EbiInputType::Object(obj_ty) if *obj_ty == EbiObjectType::ProcessTree => {
                    return Ok(EbiInput::Object(
                        EbiObject::ProcessTree(rust_tree.clone()),
                        &EBI_PROCESS_TREE,
                    ));
                }

                // as the Semantics trait
                EbiInputType::Trait(EbiTrait::Semantics) => {
                    let tobj = EbiTraitObject::Semantics(rust_tree.to_semantics());
                    return Ok(EbiInput::Trait(tobj, &EBI_PROCESS_TREE));
                }

                // as the Graphable trait
                EbiInputType::Trait(EbiTrait::Graphable) => {
                    let graph = rust_tree.clone();
                    let tobj = EbiTraitObject::Graphable(Box::new(graph));
                    return Ok(EbiInput::Trait(tobj, &EBI_PROCESS_TREE));
                }

                // fallback: treat as any‐object
                EbiInputType::AnyObject => {
                    return Ok(EbiInput::Object(
                        EbiObject::ProcessTree(rust_tree.clone()),
                        &EBI_PROCESS_TREE,
                    ));
                }

                _ => { /* skip unsupported */ }
            }
        }

        Err(PyValueError::new_err(
            "ProcessTree could not be wrapped as any of the requested EbiInputType variants",
        ))
    }
}

// helper functions for event logs
// A helper to convert a Python dict into our Attributes.
fn convert_py_dict_to_attributes(py_obj: &Bound<'_, PyAny>) -> PyResult<Attributes> {
    let dict = py_obj.downcast::<PyDict>()?;
    let mut map = HashMap::new();
    for (key, value) in dict.iter() {
        let key_str: String = key.extract()?;
        // For simplicity, we assume every attribute is a string.
        let value_str: String = value.str()?.to_string();
        map.insert(key_str, AttributeValue::String(value_str));
    }
    Ok(to_attributes(map))
}

// Build an Event from a PyAny that represents a PM4Py Event.
pub fn event_from_py(py_event: &Bound<'_, PyAny>) -> PyResult<Event> {
    // PM4Py Event stores its data in _dict
    let dict_obj = py_event.getattr("_dict")?;
    let attributes = convert_py_dict_to_attributes(&dict_obj)?;
    Ok(Event { attributes })
}

// Build a Trace from a PyAny that represents a PM4Py Trace.
pub fn trace_from_py(py_trace: &Bound<'_, PyAny>) -> PyResult<Trace> {
    let attributes = if let Ok(attr_obj) = py_trace.getattr("_attributes") {
        convert_py_dict_to_attributes(&attr_obj)?
    } else {
        vec![]
    };
    let binding = py_trace.getattr("_list")?;
    let py_events = binding.downcast::<PyList>()?;
    let mut events = Vec::new();
    for py_event in py_events.iter() {
        let event = event_from_py(&py_event)?;
        events.push(event);
    }
    Ok(Trace { attributes, events })
}

// helper functions for petri nets

// fn get_collection_as_set<'a>(obj: &'a PyAny, attr: &'a str) -> PyResult<&'a PySet> {
//     Ok(obj.getattr(attr)?.downcast::<PySet>()?)
// }

// fn pyset_as_vec<'a>(set: &'a PySet) -> Vec<&'a PyAny> {
//     // Note: sets in Python are unordered.
//     set.iter().collect()
// }

// helper functions for process trees
fn translate_pm4py_process_tree(s: &str) -> Result<String, String> {
    // Minimal AST
    enum Node {
        Act(String),
        Tau,
        Op(&'static str, Vec<Node>),
    }
    // Parser with inline utilities
    struct P<'a> {
        it: Peekable<Chars<'a>>,
    }
    impl<'a> P<'a> {
        fn new(s: &'a str) -> Self {
            P {
                it: s.chars().peekable(),
            }
        }
        fn ws(&mut self) {
            while matches!(self.it.peek(), Some(c) if c.is_whitespace()) {
                self.it.next();
            }
        }
        fn eat(&mut self, c: char) -> bool {
            match self.it.peek() {
                Some(&x) if x == c => {
                    self.it.next();
                    true
                }
                _ => false,
            }
        }
        fn parse(&mut self) -> Result<Node, String> {
            self.ws();
            if self.eat('-') {
                self.eat('>');
                return self.op("sequence");
            }
            if self.eat('X') {
                return self.op("xor");
            }
            if self.eat('&') {
                return self.op("concurrent");
            }
            if self.eat('*') {
                return self.op("loop");
            }
            if self.eat('\'') {
                let mut lbl = String::new();
                while let Some(c) = self.it.next() {
                    if c == '\'' {
                        break;
                    } else {
                        lbl.push(c)
                    }
                }
                return Ok(Node::Act(lbl));
            }
            if self.it.clone().take(3).collect::<String>() == "tau" {
                for _ in 0..3 {
                    self.it.next();
                }
                return Ok(Node::Tau);
            }
            Err("Unexpected token".into())
        }
        fn op(&mut self, name: &'static str) -> Result<Node, String> {
            self.ws();
            if !self.eat('(') {
                return Err("Expected '('.".into());
            }
            let mut children = Vec::new();
            loop {
                self.ws();
                if self.eat(')') {
                    break;
                }
                children.push(self.parse()?);
                self.ws();
                let _ = self.eat(',');
            }
            if children.is_empty() {
                return Err(format!("Operator '{}' needs children", name));
            }
            Ok(Node::Op(name, children))
        }
    }
    // format
    fn fmt(n: &Node, indent: usize, out: &mut String) {
        let pad = "\t".repeat(indent);
        match n {
            Node::Act(l) => out.push_str(&format!("{pad}activity {l}\n")),
            Node::Tau => out.push_str(&format!("{pad}tau\n")),
            Node::Op(nm, ch) => {
                out.push_str(&format!("{pad}{nm}\n{pad}{}\n", ch.len()));
                for c in ch {
                    fmt(c, indent + 1, out);
                }
            }
        }
    }
    let mut parser = P::new(s);
    let root = parser.parse()?;
    parser.ws();
    if parser.it.peek().is_some() {
        return Err("Trailing chars".into());
    }
    let mut out = String::from("process tree\n");
    fmt(&root, 0, &mut out);
    Ok(out)
}

// ================ Experimentation with passing Logs as DataFrame =================
/// internal function that creates a Polars DataFrame from IPC bytes
fn _extract_dataframe(ipc_bytes: &[u8]) -> Result<DataFrame, PolarsError> {
    let cursor = Cursor::new(ipc_bytes);
    // Use the IPC reader to deserialize the data into a DataFrame.
    polars::io::ipc::IpcReader::new(cursor).finish()
}

// ========= EbiCommand execution if inputs are given ==========

impl EbiCommand {
    /// Executes the command using the provided inputs without reading from CLI.
    /// Returns the resulting object.
    pub fn execute_with_inputs(&self, inputs: Vec<EbiInput>) -> Result<EbiOutput> {
        match self {
            EbiCommand::Command {
                execute,
                output_type,
                ..
            } => {
                // Call the command’s execute closure directly.
                // Passing None for ArgMatches since we don’t need any CLI options.
                let result = (execute)(inputs, None)?;
                if &&result.get_type() != output_type {
                    return Err(anyhow!(
                        "Output type {} does not match the declared output of {}.",
                        result.get_type(),
                        output_type
                    ));
                }
                Ok(result)
            }
            _ => Err(anyhow!("Not a command variant.")),
        }
    }
}

// helper: try import via PM4Py importer, else if it's a str, treat as file path
pub fn import_or_load(
    py_obj: &Bound<'_, PyAny>,
    input_types: &[&'static EbiInputType],
    index: usize,
) -> PyResult<EbiInput> {
    // 1) try all in‑memory importers
    let input = if let Some(inp) = IMPORTERS
        .iter()
        .find_map(|importer| importer(py_obj, input_types).ok())
    {
        inp
    }
    // 2) if that failed, see if we got a Python str → file path
    else if let Ok(path) = py_obj.extract::<String>() {
        // read the file
        let content = std::fs::read_to_string(&path)
            .map_err(|e| PyValueError::new_err(format!("Failed to read file `{}`: {}", path, e)))?;
        // parse via your CLI-style function
        attempt_parse(input_types, content).map_err(|e| {
            PyValueError::new_err(format!(
                "Failed to parse `{}` as input {}: {}",
                path, index, e
            ))
        })?
    }
    // 3) else, give up
    else {
        return Err(PyValueError::new_err(format!(
            "Could not import argument {}",
            index
        )));
    };

    Ok(input)
}

#[cfg(test)]
mod tests {
    use crate::python::python_link::natural_to_num_biguints;
    use malachite::{
        Natural,
        base::num::basic::traits::{One, Zero},
    };

    #[test]
    fn num_bigint_conversion() {
        let n_mal = Natural::ZERO;
        let n_num = natural_to_num_biguints(&n_mal);
        assert_eq!(n_num.to_string(), "0");

        let n_mal = Natural::ONE;
        let n_num = natural_to_num_biguints(&n_mal);
        assert_eq!(n_num.to_string(), "1");

        let n_str = "1234567897987987987";
        let n_mal = n_str.parse::<Natural>().unwrap();
        let n_num = natural_to_num_biguints(&n_mal);
        assert_eq!(n_num.to_string(), n_str);

        let n_str = "4564654564356546736574566574687756894756176468774647617687746947461746796474665474878934424516";
        let n_mal = n_str.parse::<Natural>().unwrap();
        let n_num = natural_to_num_biguints(&n_mal);
        assert_eq!(n_num.to_string(), n_str);
    }
}<|MERGE_RESOLUTION|>--- conflicted
+++ resolved
@@ -186,11 +186,6 @@
             // malachite does not offer any direct way to convert Rational to f64
 
             //create an approximation float
-<<<<<<< HEAD
-            let approx_string = format!("{:.4}", rat);
-            println!("approx_string: {}", approx_string);
-            let approx_float = approx_string.parse::<f64>()?;
-=======
             let approx_float = match rat.clone().approximate() {
                 Ok(x) => x,
                 Err(e) => {
@@ -200,7 +195,6 @@
                     )));
                 }
             };
->>>>>>> a48c0bea
             let py_approx_float = approx_float.into_py_any(py)?;
 
             //create the exact values
