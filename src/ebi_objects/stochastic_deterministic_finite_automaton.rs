--- conflicted
+++ resolved
@@ -2,11 +2,7 @@
 use anyhow::{anyhow, Context, Result, Error};
 use layout::topo::layout::VisualGraph;
 use serde_json::Value;
-<<<<<<< HEAD
-use crate::{ebi_framework::{activity_key::{Activity, ActivityKey, ActivityKeyTranslator}, dottable::Dottable, ebi_file_handler::EbiFileHandler, ebi_input::{self, EbiInput, EbiObjectImporter, EbiTraitImporter}, ebi_object::EbiObject, ebi_output::{EbiObjectExporter, EbiOutput}, ebi_trait::FromEbiTraitObject, exportable::Exportable, importable::Importable, infoable::Infoable}, ebi_traits::{ebi_trait_queriable_stochastic_language::{self, EbiTraitQueriableStochasticLanguage}, ebi_trait_semantics::EbiTraitSemantics, ebi_trait_stochastic_deterministic_semantics::{EbiTraitStochasticDeterministicSemantics, StochasticDeterministicSemantics}, ebi_trait_stochastic_semantics::EbiTraitStochasticSemantics}, follower_semantics::FollowerSemantics, json, math::fraction::Fraction};
-=======
 use crate::{ebi_framework::{activity_key::{Activity, ActivityKey, ActivityKeyTranslator, HasActivityKey}, dottable::Dottable, ebi_file_handler::EbiFileHandler, ebi_input::{self, EbiObjectImporter, EbiTraitImporter}, ebi_object::EbiObject, ebi_output::{EbiObjectExporter, EbiOutput}, exportable::Exportable, importable::Importable, infoable::Infoable}, ebi_traits::{ebi_trait_queriable_stochastic_language::{self}, ebi_trait_semantics::{EbiTraitSemantics, ToSemantics}, ebi_trait_stochastic_deterministic_semantics::{EbiTraitStochasticDeterministicSemantics, ToStochasticDeterministicSemantics}, ebi_trait_stochastic_semantics::{EbiTraitStochasticSemantics, ToStochasticSemantics}}, json, math::fraction::Fraction};
->>>>>>> 141383cd
 
 use super::{labelled_petri_net::LabelledPetriNet, stochastic_labelled_petri_net::StochasticLabelledPetriNet};
 
@@ -214,46 +210,7 @@
         assert!(left <= self.sources.len());
         (false, left)
 	}
-<<<<<<< HEAD
-
-    pub fn get_semantics(sdfa: Arc<Self>) -> EbiTraitSemantics {
-        log::info!("convert SDFA to semantics");
-        EbiTraitSemantics::Usize(Box::new(StochasticDeterministicFiniteAutomatonSemantics::new(sdfa)))
-    }
-
-    pub fn get_stochastic_semantics(sdfa: Arc<Self>) -> EbiTraitStochasticSemantics {
-        EbiTraitStochasticSemantics::Usize(Box::new(StochasticDeterministicFiniteAutomatonSemantics::new(sdfa)))
-    }
-
-    pub fn get_deterministic_semantics(sdfa: Arc<Self>) -> Result<Box<dyn StochasticDeterministicSemantics<DState = usize>>> {
-        Ok(Box::new(StochasticDeterministicFiniteAutomatonSemantics::new(sdfa)))
-    }
-
-    pub fn import_as_stochastic_deterministic_semantics(reader: &mut dyn BufRead) -> Result<EbiTraitStochasticDeterministicSemantics> {
-        log::info!("convert SDFA to stochastic deterministic semantics");
-        let sdfa = StochasticDeterministicFiniteAutomaton::import(reader)?;
-        let s = Arc::new(sdfa);
-        Ok(EbiTraitStochasticDeterministicSemantics::Usize(Self::get_deterministic_semantics(s)?))
-    }
-
-    pub fn import_as_stochastic_semantics(reader: &mut dyn BufRead) -> Result<EbiTraitStochasticSemantics> {
-        let sdfa = Arc::new(Self::import(reader)?);
-        Ok(Self::get_stochastic_semantics(sdfa))
-    }
-
-    pub fn import_as_semantics(reader: &mut dyn BufRead) -> Result<EbiTraitSemantics> {
-        let sdfa = Arc::new(Self::import(reader)?);
-        Ok(Self::get_semantics(sdfa))
-    }
-
-    pub fn import_as_labelled_petri_net(reader: &mut dyn BufRead) -> Result<EbiObject> {
-        let sdfa = Self::import(reader)?;
-        Ok(EbiObject::LabelledPetriNet(sdfa.get_stochastic_labelled_petri_net().into()))
-    }
-    
-=======
    
->>>>>>> 141383cd
     pub fn get_stochastic_labelled_petri_net(&self) -> StochasticLabelledPetriNet {
         log::info!("convert SDFA to stochastic labelled Petri net");
 
